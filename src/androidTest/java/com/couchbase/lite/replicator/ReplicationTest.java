--- conflicted
+++ resolved
@@ -27,7 +27,6 @@
 import java.util.Arrays;
 import java.util.HashMap;
 import java.util.List;
-import java.util.Locale;
 import java.util.Map;
 import java.util.concurrent.CountDownLatch;
 import java.util.concurrent.TimeUnit;
@@ -183,89 +182,10 @@
         Assert.assertTrue(replicator.getChannels().isEmpty());
     }
 
-<<<<<<< HEAD
-    /**
-     * https://github.com/couchbase/couchbase-lite-java-core/issues/257
-     * <p/>
-     * - Create local document with attachment
-     * - Start continuous pull replication
-     * - MockServer returns _changes with new rev of document
-     * - MockServer returns doc multipart response: https://gist.github.com/tleyden/bf36f688d0b5086372fd
-     * - Delete doc cache (not sure if needed)
-     * - Fetch doc fresh from database
-     * - Verify that it still has attachments
-     */
-    public void testAttachmentsDeletedOnPull() throws Exception {
-
-        String doc1Id = "doc1";
-        int doc1Rev2Generation = 2;
-        String doc1Rev2Digest = "b000";
-        String doc1Rev2 = String.format(Locale.ENGLISH, "%d-%s", doc1Rev2Generation, doc1Rev2Digest);
-        int doc1Seq1 = 1;
-        String doc1AttachName = "attachment.png";
-        String contentType = "image/png";
-
-        // create mockwebserver and custom dispatcher
-        MockDispatcher dispatcher = new MockDispatcher();
-        MockWebServer server = MockHelper.getMockWebServer(dispatcher);
-        try {
-            dispatcher.setServerType(MockDispatcher.ServerType.SYNC_GW);
-            server.play();
-
-            // add some documents - verify it has an attachment
-            Document doc1 = createDocumentForPushReplication(doc1Id, doc1AttachName, contentType);
-            String doc1Rev1 = doc1.getCurrentRevisionId();
-            doc1 = database.getDocument(doc1.getId());
-            assertTrue(doc1.getCurrentRevision().getAttachments().size() > 0);
-
-            // checkpoint GET response w/ 404
-            MockResponse fakeCheckpointResponse = new MockResponse();
-            MockHelper.set404NotFoundJson(fakeCheckpointResponse);
-            dispatcher.enqueueResponse(MockHelper.PATH_REGEX_CHECKPOINT, fakeCheckpointResponse);
-
-            // checkpoint PUT response
-            MockCheckpointPut mockCheckpointPut = new MockCheckpointPut();
-            mockCheckpointPut.setSticky(true);
-            dispatcher.enqueueResponse(MockHelper.PATH_REGEX_CHECKPOINT, mockCheckpointPut);
-
-            // add response to 1st _changes request
-            final MockDocumentGet.MockDocument mockDocument1 = new MockDocumentGet.MockDocument(
-                    doc1Id, doc1Rev2, doc1Seq1);
-            Map<String, Object> newProperties = new HashMap<String, Object>(doc1.getProperties());
-            newProperties.put("_rev", doc1Rev2);
-            mockDocument1.setJsonMap(newProperties);
-            mockDocument1.setAttachmentName(doc1AttachName);
-
-            MockChangesFeed mockChangesFeed = new MockChangesFeed();
-            mockChangesFeed.add(new MockChangesFeed.MockChangedDoc(mockDocument1));
-            dispatcher.enqueueResponse(MockHelper.PATH_REGEX_CHANGES, mockChangesFeed.generateMockResponse());
-
-            // add sticky _changes response to feed=longpoll that just blocks for 60 seconds to emulate
-            // server that doesn't have any new changes
-            MockChangesFeedNoResponse mockChangesFeedNoResponse = new MockChangesFeedNoResponse();
-            mockChangesFeedNoResponse.setDelayMs(60 * 1000);
-            mockChangesFeedNoResponse.setSticky(true);
-            dispatcher.enqueueResponse(MockHelper.PATH_REGEX_CHANGES, mockChangesFeedNoResponse);
-
-            // add response to doc get
-            MockDocumentGet mockDocumentGet = new MockDocumentGet(mockDocument1);
-            mockDocumentGet.addAttachmentFilename(mockDocument1.getAttachmentName());
-            mockDocumentGet.setIncludeAttachmentPart(false);
-            Map<String, Object> revHistory = new HashMap<String, Object>();
-            revHistory.put("start", doc1Rev2Generation);
-            List ids = Arrays.asList(
-                    RevisionInternal.digestFromRevID(doc1Rev2),
-                    RevisionInternal.digestFromRevID(doc1Rev1)
-            );
-            revHistory.put("ids", ids);
-            mockDocumentGet.setRevHistoryMap(revHistory);
-            dispatcher.enqueueResponse(mockDocument1.getDocPathRegex(), mockDocumentGet.generateMockResponse());
-=======
     public void testChannelsMore() throws MalformedURLException, CouchbaseLiteException {
         Database db = startDatabase();
         URL fakeRemoteURL = new URL("http://couchbase.com/no_such_db");
         Replication r1 = db.createPullReplication(fakeRemoteURL);
->>>>>>> 728e4512
 
         assertTrue(r1.getChannels().isEmpty());
         r1.setFilter("foo/bar");
@@ -318,4460 +238,6 @@
         r1.setRemoteUUID("cafebabe");
         String check1 = r1.replicationInternal.remoteCheckpointDocID();
 
-<<<<<<< HEAD
-                server.play();
-
-                // create replication
-                Replication replication = database.createPushReplication(server.getUrl("/db"));
-                replication.setContinuous(true);
-                CountDownLatch replicationIdle = new CountDownLatch(1);
-                ReplicationIdleObserver idleObserver = new ReplicationIdleObserver(replicationIdle);
-                replication.addChangeListener(idleObserver);
-                replication.start();
-
-                // wait until idle
-                boolean success = replicationIdle.await(30, TimeUnit.SECONDS);
-                assertTrue(success);
-                replication.removeChangeListener(idleObserver);
-
-                // create a doc in local db
-                Document doc1 = createDocumentForPushReplication("doc1", null, null);
-
-                // we should expect to at least see numAttempts attempts at doing POST to _bulk_docs
-                // 1st attempt
-                // numAttempts are number of times retry in 1 attempt.
-                int numAttempts = RemoteRequestRetry.MAX_RETRIES + 1; // total number of attempts = 4 (1 initial + MAX_RETRIES)
-                for (int i = 0; i < numAttempts; i++) {
-                    RecordedRequest request = dispatcher.takeRequestBlocking(MockHelper.PATH_REGEX_BULK_DOCS);
-                    assertNotNull(request);
-                    dispatcher.takeRecordedResponseBlocking(request);
-                }
-
-                // outer retry loop
-                for (int j = 0; j < VALIDATION_RETRIES; j++) {
-                    // inner retry loop
-                    for (int i = 0; i < numAttempts; i++) {
-                        RecordedRequest request = dispatcher.takeRequestBlocking(MockHelper.PATH_REGEX_BULK_DOCS);
-                        assertNotNull(request);
-                        dispatcher.takeRecordedResponseBlocking(request);
-                    }
-                }
-                // gave up replication!!!
-
-                stopReplication(replication);
-            } finally {
-                server.shutdown();
-            }
-        } finally {
-            RemoteRequestRetry.RETRY_DELAY_MS = TEMP_RETRY_DELAY_MS;
-            ReplicationInternal.RETRY_DELAY_SECONDS = TEMP_RETRY_DELAY_SECONDS;
-        }
-    }
-
-    public void testMockSinglePush() throws Exception {
-        boolean shutdownMockWebserver = true;
-        mockSinglePush(shutdownMockWebserver, MockDispatcher.ServerType.SYNC_GW);
-    }
-
-    /**
-     * Do a push replication
-     * <p/>
-     * - Create docs in local db
-     * - One with no attachment
-     * - One with small attachment
-     * - One with large attachment
-     */
-    public Map<String, Object> mockSinglePush(boolean shutdownMockWebserver, MockDispatcher.ServerType serverType) throws Exception {
-
-        String doc1Id = "doc1";
-        String doc2Id = "doc2";
-        String doc3Id = "doc3";
-        String doc4Id = "doc4";
-        String doc2PathRegex = String.format(Locale.ENGLISH, "/db/%s.*", doc2Id);
-        String doc3PathRegex = String.format(Locale.ENGLISH, "/db/%s.*", doc3Id);
-        String doc2AttachName = "attachment.png";
-        String doc3AttachName = "attachment2.png";
-        String contentType = "image/png";
-
-        // create mockwebserver and custom dispatcher
-        MockDispatcher dispatcher = new MockDispatcher();
-        MockWebServer server = MockHelper.getMockWebServer(dispatcher);
-        dispatcher.setServerType(serverType);
-        try {
-            server.play();
-
-            // add some documents
-            Document doc1 = createDocumentForPushReplication(doc1Id, null, null);
-            Document doc2 = createDocumentForPushReplication(doc2Id, doc2AttachName, contentType);
-            Document doc3 = createDocumentForPushReplication(doc3Id, doc3AttachName, contentType);
-            Document doc4 = createDocumentForPushReplication(doc4Id, null, null);
-            doc4.delete();
-
-            // checkpoint GET response w/ 404 + respond to all PUT Checkpoint requests
-            MockCheckpointPut mockCheckpointPut = new MockCheckpointPut();
-            mockCheckpointPut.setSticky(true);
-            mockCheckpointPut.setDelayMs(50);
-            dispatcher.enqueueResponse(MockHelper.PATH_REGEX_CHECKPOINT, mockCheckpointPut);
-
-            // _revs_diff response -- everything missing
-            MockRevsDiff mockRevsDiff = new MockRevsDiff();
-            dispatcher.enqueueResponse(MockHelper.PATH_REGEX_REVS_DIFF, mockRevsDiff);
-
-            // _bulk_docs response -- everything stored
-            MockBulkDocs mockBulkDocs = new MockBulkDocs();
-            dispatcher.enqueueResponse(MockHelper.PATH_REGEX_BULK_DOCS, mockBulkDocs);
-
-            // doc PUT responses for docs with attachments
-            MockDocumentPut mockDoc2Put = new MockDocumentPut()
-                    .setDocId(doc2Id)
-                    .setRev(doc2.getCurrentRevisionId());
-            dispatcher.enqueueResponse(doc2PathRegex, mockDoc2Put.generateMockResponse());
-            MockDocumentPut mockDoc3Put = new MockDocumentPut()
-                    .setDocId(doc3Id)
-                    .setRev(doc3.getCurrentRevisionId());
-            dispatcher.enqueueResponse(doc3PathRegex, mockDoc3Put.generateMockResponse());
-
-            // run replication
-            Replication replication = database.createPushReplication(server.getUrl("/db"));
-            replication.setContinuous(false);
-            if (serverType != MockDispatcher.ServerType.SYNC_GW) {
-                replication.setCreateTarget(true);
-                Assert.assertTrue(replication.shouldCreateTarget());
-            }
-            runReplication(replication);
-
-            // make assertions about outgoing requests from replicator -> mock
-            RecordedRequest getCheckpointRequest = dispatcher.takeRequest(MockHelper.PATH_REGEX_CHECKPOINT);
-            assertTrue(getCheckpointRequest.getMethod().equals("GET"));
-            assertTrue(getCheckpointRequest.getPath().matches(MockHelper.PATH_REGEX_CHECKPOINT));
-
-            RecordedRequest revsDiffRequest = dispatcher.takeRequest(MockHelper.PATH_REGEX_REVS_DIFF);
-            assertTrue(MockHelper.getUtf8Body(revsDiffRequest).contains(doc1Id));
-
-            RecordedRequest bulkDocsRequest = dispatcher.takeRequest(MockHelper.PATH_REGEX_BULK_DOCS);
-            assertTrue(MockHelper.getUtf8Body(bulkDocsRequest).contains(doc1Id));
-            Map<String, Object> bulkDocsJson = Manager.getObjectMapper().readValue(MockHelper.getUtf8Body(bulkDocsRequest), Map.class);
-            Map<String, Object> doc4Map = MockBulkDocs.findDocById(bulkDocsJson, doc4Id);
-            assertTrue(((Boolean) doc4Map.get("_deleted")).booleanValue() == true);
-            String str = MockHelper.getUtf8Body(bulkDocsRequest);
-            Log.i(TAG, str);
-            assertFalse(MockHelper.getUtf8Body(bulkDocsRequest).contains(doc2Id));
-
-            RecordedRequest doc2putRequest = dispatcher.takeRequest(doc2PathRegex);
-            CustomMultipartReaderDelegate delegate2 = new CustomMultipartReaderDelegate();
-            MultipartReader reader2 = new MultipartReader(doc2putRequest.getHeader("Content-Type"), delegate2);
-            reader2.appendData(doc2putRequest.getBody());
-            String body2 = new String(delegate2.data, "UTF-8");
-            assertTrue(body2.contains(doc2Id));
-            assertFalse(body2.contains(doc3Id));
-
-            RecordedRequest doc3putRequest = dispatcher.takeRequest(doc3PathRegex);
-            CustomMultipartReaderDelegate delegate3 = new CustomMultipartReaderDelegate();
-            MultipartReader reader3 = new MultipartReader(doc3putRequest.getHeader("Content-Type"), delegate3);
-            reader3.appendData(doc3putRequest.getBody());
-            String body3 = new String(delegate3.data, "UTF-8");
-            assertTrue(body3.contains(doc3Id));
-            assertFalse(body3.contains(doc2Id));
-
-            // wait until the mock webserver receives a PUT checkpoint request
-
-            int expectedLastSequence = 5;
-            Log.d(TAG, "waiting for put checkpoint with lastSequence: %d", expectedLastSequence);
-            List<RecordedRequest> checkpointRequests = waitForPutCheckpointRequestWithSequence(dispatcher, expectedLastSequence);
-            Log.d(TAG, "done waiting for put checkpoint with lastSequence: %d", expectedLastSequence);
-            validateCheckpointRequestsRevisions(checkpointRequests);
-
-            // assert our local sequence matches what is expected
-            String lastSequence = database.lastSequenceWithCheckpointId(replication.remoteCheckpointDocID());
-            assertEquals(Integer.toString(expectedLastSequence), lastSequence);
-
-            // assert completed count makes sense
-            assertEquals(replication.getChangesCount(), replication.getCompletedChangesCount());
-
-        } finally {
-            // Shut down the server. Instances cannot be reused.
-            if (shutdownMockWebserver) {
-                server.shutdown();
-            }
-        }
-
-        Map<String, Object> returnVal = new HashMap<String, Object>();
-        returnVal.put("server", server);
-        returnVal.put("dispatcher", dispatcher);
-
-        return returnVal;
-    }
-
-    /**
-     * https://github.com/couchbase/couchbase-lite-java-core/issues/55
-     */
-    public void testContinuousPushReplicationGoesIdle() throws Exception {
-
-        // make sure we are starting empty
-        assertEquals(0, database.getLastSequenceNumber());
-
-        // add docs
-        Map<String, Object> properties1 = new HashMap<String, Object>();
-        properties1.put("doc1", "testContinuousPushReplicationGoesIdle");
-        final Document doc1 = createDocWithProperties(properties1);
-
-        // create mockwebserver and custom dispatcher
-        MockDispatcher dispatcher = new MockDispatcher();
-        MockWebServer server = MockHelper.getMockWebServer(dispatcher);
-        dispatcher.setServerType(MockDispatcher.ServerType.SYNC_GW);
-        try {
-            server.play();
-
-            // checkpoint GET response w/ 404.  also receives checkpoint PUT's
-            MockCheckpointPut mockCheckpointPut = new MockCheckpointPut();
-            mockCheckpointPut.setSticky(true);
-            dispatcher.enqueueResponse(MockHelper.PATH_REGEX_CHECKPOINT, mockCheckpointPut);
-
-            // _revs_diff response -- everything missing
-            MockRevsDiff mockRevsDiff = new MockRevsDiff();
-            dispatcher.enqueueResponse(MockHelper.PATH_REGEX_REVS_DIFF, mockRevsDiff);
-
-            // _bulk_docs response -- everything stored
-            MockBulkDocs mockBulkDocs = new MockBulkDocs();
-            dispatcher.enqueueResponse(MockHelper.PATH_REGEX_BULK_DOCS, mockBulkDocs);
-
-            // replication to do initial sync up - has to be continuous replication so the checkpoint id
-            // matches the next continuous replication we're gonna do later.
-
-            Replication firstPusher = database.createPushReplication(server.getUrl("/db"));
-            firstPusher.setContinuous(true);
-            final String checkpointId = firstPusher.remoteCheckpointDocID();  // save the checkpoint id for later usage
-
-            // start the continuous replication
-            CountDownLatch replicationIdleSignal = new CountDownLatch(1);
-            ReplicationIdleObserver replicationIdleObserver = new ReplicationIdleObserver(replicationIdleSignal);
-            firstPusher.addChangeListener(replicationIdleObserver);
-            firstPusher.start();
-
-            // wait until we get an IDLE event
-            boolean successful = replicationIdleSignal.await(30, TimeUnit.SECONDS);
-            assertTrue(successful);
-
-            stopReplication(firstPusher);
-
-            // wait until replication does PUT checkpoint with lastSequence=1
-            int expectedLastSequence = 1;
-            waitForPutCheckpointRequestWithSeq(dispatcher, expectedLastSequence);
-
-            // the last sequence should be "1" at this point.  we will use this later
-            final String lastSequence = database.lastSequenceWithCheckpointId(checkpointId);
-            assertEquals("1", lastSequence);
-
-            // start a second continuous replication
-            Replication secondPusher = database.createPushReplication(server.getUrl("/db"));
-            secondPusher.setContinuous(true);
-            final String secondPusherCheckpointId = secondPusher.remoteCheckpointDocID();
-            assertEquals(checkpointId, secondPusherCheckpointId);
-
-            // remove current handler for the GET/PUT checkpoint request, and
-            // install a new handler that returns the lastSequence from previous replication
-            dispatcher.clearQueuedResponse(MockHelper.PATH_REGEX_CHECKPOINT);
-            MockCheckpointGet mockCheckpointGet = new MockCheckpointGet();
-            mockCheckpointGet.setLastSequence(lastSequence);
-            mockCheckpointGet.setRev("0-2");
-            dispatcher.enqueueResponse(MockHelper.PATH_REGEX_CHECKPOINT, mockCheckpointGet);
-
-            // start second replication
-            replicationIdleSignal = new CountDownLatch(1);
-            replicationIdleObserver = new ReplicationIdleObserver(replicationIdleSignal);
-            secondPusher.addChangeListener(replicationIdleObserver);
-            secondPusher.start();
-
-            // wait until we get an IDLE event
-            successful = replicationIdleSignal.await(30, TimeUnit.SECONDS);
-            assertTrue(successful);
-            stopReplication(secondPusher);
-        } finally {
-            server.shutdown();
-        }
-    }
-
-    /**
-     * https://github.com/couchbase/couchbase-lite-java-core/issues/241
-     * <p/>
-     * - Set the "retry time" to a short number
-     * - Setup mock server to return 404 for all _changes requests
-     * - Start continuous replication
-     * - Sleep for 5X retry time
-     * - Assert that we've received at least two requests to _changes feed
-     * - Stop replication + cleanup
-     */
-    public void testContinuousReplication404Changes() throws Exception {
-
-        int previous = PullerInternal.CHANGE_TRACKER_RESTART_DELAY_MS;
-        PullerInternal.CHANGE_TRACKER_RESTART_DELAY_MS = 5;
-
-        try {
-            // create mockwebserver and custom dispatcher
-            MockDispatcher dispatcher = new MockDispatcher();
-            MockWebServer server = MockHelper.getMockWebServer(dispatcher);
-            dispatcher.setServerType(MockDispatcher.ServerType.SYNC_GW);
-            try {
-                server.play();
-
-                // mock checkpoint GET response w/ 404
-                MockResponse fakeCheckpointResponse = new MockResponse();
-                MockHelper.set404NotFoundJson(fakeCheckpointResponse);
-                dispatcher.enqueueResponse(MockHelper.PATH_REGEX_CHECKPOINT, fakeCheckpointResponse);
-
-                // mock _changes response
-                for (int i = 0; i < 100; i++) {
-                    MockResponse mockChangesFeed = new MockResponse();
-                    MockHelper.set404NotFoundJson(mockChangesFeed);
-                    dispatcher.enqueueResponse(MockHelper.PATH_REGEX_CHANGES, mockChangesFeed);
-                }
-
-                // create new replication
-                int retryDelaySeconds = 1;
-                Replication pull = database.createPullReplication(server.getUrl("/db"));
-                pull.setContinuous(true);
-
-                // add done listener to replication
-                CountDownLatch replicationDoneSignal = new CountDownLatch(1);
-                ReplicationFinishedObserver replicationFinishedObserver = new ReplicationFinishedObserver(replicationDoneSignal);
-                pull.addChangeListener(replicationFinishedObserver);
-
-                // start the replication
-                pull.start();
-
-                // wait until we get a few requests
-                Log.d(TAG, "Waiting for a _changes request");
-                RecordedRequest changesReq = dispatcher.takeRequestBlocking(MockHelper.PATH_REGEX_CHANGES);
-                Log.d(TAG, "Got first _changes request, waiting for another _changes request");
-                changesReq = dispatcher.takeRequestBlocking(MockHelper.PATH_REGEX_CHANGES);
-                Log.d(TAG, "Got second _changes request, waiting for another _changes request");
-                changesReq = dispatcher.takeRequestBlocking(MockHelper.PATH_REGEX_CHANGES);
-                Log.d(TAG, "Got third _changes request, stopping replicator");
-
-                // the replication should still be running
-                assertEquals(1, replicationDoneSignal.getCount());
-
-                // cleanup
-                stopReplication(pull);
-            } finally {
-                server.shutdown();
-            }
-
-        } finally {
-            PullerInternal.CHANGE_TRACKER_RESTART_DELAY_MS = previous;
-        }
-    }
-
-    /**
-     * Regression test for issue couchbase/couchbase-lite-android#174
-     */
-    public void testAllLeafRevisionsArePushed() throws Exception {
-        final CustomizableMockInterceptor interceptor = new CustomizableMockInterceptor();
-        interceptor.addResponderRevDiffsAllMissing();
-        interceptor.setResponseDelayMilliseconds(250);
-        interceptor.addResponderFakeLocalDocumentUpdate404();
-        HttpClientFactory httpClientFactory = new DefaultHttpClientFactory() {
-            @Override
-            public OkHttpClient getOkHttpClient() {
-                return new OkHttpClient.Builder().addInterceptor(interceptor).build();
-            }
-        };
-        manager.setDefaultHttpClientFactory(httpClientFactory);
-
-        Document doc = database.createDocument();
-        SavedRevision rev1a = doc.createRevision().save();
-        SavedRevision rev2a = createRevisionWithRandomProps(rev1a, false);
-        SavedRevision rev3a = createRevisionWithRandomProps(rev2a, false);
-
-        // delete the branch we've been using, then create a new one to replace it
-        SavedRevision rev4a = rev3a.deleteDocument();
-        SavedRevision rev2b = createRevisionWithRandomProps(rev1a, true);
-        assertEquals(rev2b.getId(), doc.getCurrentRevisionId());
-
-        // sync with remote DB -- should push both leaf revisions
-        Replication push = database.createPushReplication(getReplicationURL());
-
-        runReplication(push);
-        assertNull(push.getLastError());
-
-        // find the _revs_diff captured request and decode into json
-        boolean foundRevsDiff = false;
-        for (Request request : interceptor.getCapturedRequests()) {
-            if ("POST".equals(request.method()) &&
-                    request.url().pathSegments().get(1).equals("_revs_diff")) {
-                foundRevsDiff = true;
-                Map<String, Object> jsonMap = OkHttpUtils.getJsonMapFromRequest(request);
-                // assert that it contains the expected revisions
-                List<String> revisionIds = (List) jsonMap.get(doc.getId());
-                assertEquals(2, revisionIds.size());
-                assertTrue(revisionIds.contains(rev4a.getId()));
-                assertTrue(revisionIds.contains(rev2b.getId()));
-            }
-        }
-        assertTrue(foundRevsDiff);
-    }
-
-    /**
-     * Verify that when a conflict is resolved on (mock) Sync Gateway
-     * and a pull replication is done, the conflict is resolved locally.
-     * <p/>
-     * - Create local docs in conflict
-     * - Simulate sync gw responses that resolve the conflict
-     * - Do pull replication
-     * - Assert conflict is resolved locally
-     * <p/>
-     * https://github.com/couchbase/couchbase-lite-java-core/issues/77
-     */
-    public void failingTestRemoteConflictResolution() throws Exception {
-
-        // Create a document with two conflicting edits.
-        Document doc = database.createDocument();
-        SavedRevision rev1 = doc.createRevision().save();
-        SavedRevision rev2a = createRevisionWithRandomProps(rev1, false);
-        SavedRevision rev2b = createRevisionWithRandomProps(rev1, true);
-
-        // make sure we can query the db to get the conflict
-        Query allDocsQuery = database.createAllDocumentsQuery();
-        allDocsQuery.setAllDocsMode(Query.AllDocsMode.ONLY_CONFLICTS);
-        QueryEnumerator rows = allDocsQuery.run();
-        boolean foundDoc = false;
-        assertEquals(1, rows.getCount());
-        for (Iterator<QueryRow> it = rows; it.hasNext(); ) {
-            QueryRow row = it.next();
-            if (row.getDocument().getId().equals(doc.getId())) {
-                foundDoc = true;
-            }
-        }
-        assertTrue(foundDoc);
-
-        // make sure doc in conflict
-        assertTrue(doc.getConflictingRevisions().size() > 1);
-
-        // create mockwebserver and custom dispatcher
-        MockDispatcher dispatcher = new MockDispatcher();
-        MockWebServer server = MockHelper.getMockWebServer(dispatcher);
-        dispatcher.setServerType(MockDispatcher.ServerType.COUCHDB);
-        try {
-
-            // checkpoint GET response w/ 404
-            MockResponse fakeCheckpointResponse = new MockResponse();
-            MockHelper.set404NotFoundJson(fakeCheckpointResponse);
-            dispatcher.enqueueResponse(MockHelper.PATH_REGEX_CHECKPOINT, fakeCheckpointResponse);
-
-            int rev3PromotedGeneration = 3;
-            String rev3PromotedDigest = "d46b";
-            String rev3Promoted = String.format(Locale.ENGLISH, "%d-%s", rev3PromotedGeneration, rev3PromotedDigest);
-
-            int rev3DeletedGeneration = 3;
-            String rev3DeletedDigest = "e768";
-            String rev3Deleted = String.format(Locale.ENGLISH, "%d-%s", rev3DeletedGeneration, rev3DeletedDigest);
-
-            int seq = 4;
-
-            // _changes response
-            MockChangesFeed mockChangesFeed = new MockChangesFeed();
-            MockChangesFeed.MockChangedDoc mockChangedDoc = new MockChangesFeed.MockChangedDoc();
-            mockChangedDoc.setDocId(doc.getId());
-            mockChangedDoc.setSeq(seq);
-            mockChangedDoc.setChangedRevIds(Arrays.asList(rev3Promoted, rev3Deleted));
-            mockChangesFeed.add(mockChangedDoc);
-            MockResponse response = mockChangesFeed.generateMockResponse();
-            dispatcher.enqueueResponse(MockHelper.PATH_REGEX_CHANGES, response);
-
-            // docRev3Promoted response
-            MockDocumentGet.MockDocument docRev3Promoted = new MockDocumentGet.MockDocument(doc.getId(), rev3Promoted, seq);
-            docRev3Promoted.setJsonMap(MockHelper.generateRandomJsonMap());
-            MockDocumentGet mockDocRev3PromotedGet = new MockDocumentGet(docRev3Promoted);
-            Map<String, Object> rev3PromotedRevHistory = new HashMap<String, Object>();
-            rev3PromotedRevHistory.put("start", rev3PromotedGeneration);
-            List ids = Arrays.asList(
-                    rev3PromotedDigest,
-                    RevisionInternal.digestFromRevID(rev2a.getId()),
-                    RevisionInternal.digestFromRevID(rev2b.getId())
-            );
-            rev3PromotedRevHistory.put("ids", ids);
-            mockDocRev3PromotedGet.setRevHistoryMap(rev3PromotedRevHistory);
-            dispatcher.enqueueResponse(docRev3Promoted.getDocPathRegex(), mockDocRev3PromotedGet.generateMockResponse());
-
-            // docRev3Deleted response
-            MockDocumentGet.MockDocument docRev3Deleted = new MockDocumentGet.MockDocument(doc.getId(), rev3Deleted, seq);
-            Map<String, Object> jsonMap = MockHelper.generateRandomJsonMap();
-            jsonMap.put("_deleted", true);
-            docRev3Deleted.setJsonMap(jsonMap);
-            MockDocumentGet mockDocRev3DeletedGet = new MockDocumentGet(docRev3Deleted);
-            Map<String, Object> rev3DeletedRevHistory = new HashMap<String, Object>();
-            rev3DeletedRevHistory.put("start", rev3DeletedGeneration);
-            ids = Arrays.asList(
-                    rev3DeletedDigest,
-                    RevisionInternal.digestFromRevID(rev2b.getId()),
-                    RevisionInternal.digestFromRevID(rev1.getId())
-            );
-            rev3DeletedRevHistory.put("ids", ids);
-            mockDocRev3DeletedGet.setRevHistoryMap(rev3DeletedRevHistory);
-            dispatcher.enqueueResponse(docRev3Deleted.getDocPathRegex(), mockDocRev3DeletedGet.generateMockResponse());
-
-            // start mock server
-            server.play();
-
-            // run pull replication
-            Replication pullReplication = database.createPullReplication(server.getUrl("/db"));
-            runReplication(pullReplication);
-            assertNull(pullReplication.getLastError());
-
-            // assertions about outgoing requests
-            RecordedRequest changesRequest = dispatcher.takeRequest(MockHelper.PATH_REGEX_CHANGES);
-            assertNotNull(changesRequest);
-            RecordedRequest docRev3DeletedRequest = dispatcher.takeRequest(docRev3Deleted.getDocPathRegex());
-            assertNotNull(docRev3DeletedRequest);
-            RecordedRequest docRev3PromotedRequest = dispatcher.takeRequest(docRev3Promoted.getDocPathRegex());
-            assertNotNull(docRev3PromotedRequest);
-
-            // Make sure the conflict was resolved locally.
-            assertEquals(1, doc.getConflictingRevisions().size());
-        } finally {
-            server.shutdown();
-        }
-    }
-
-    /**
-     * https://github.com/couchbase/couchbase-lite-java-core/issues/95
-     */
-    public void testPushReplicationCanMissDocs() throws Exception {
-        assertEquals(0, database.getLastSequenceNumber());
-
-        Map<String, Object> properties1 = new HashMap<String, Object>();
-        properties1.put("doc1", "testPushReplicationCanMissDocs");
-        final Document doc1 = createDocWithProperties(properties1);
-
-        Map<String, Object> properties2 = new HashMap<String, Object>();
-        properties1.put("doc2", "testPushReplicationCanMissDocs");
-        final Document doc2 = createDocWithProperties(properties2);
-
-        UnsavedRevision doc2UnsavedRev = doc2.createRevision();
-        InputStream attachmentStream = getAsset("attachment.png");
-        doc2UnsavedRev.setAttachment("attachment.png", "image/png", attachmentStream);
-        SavedRevision doc2Rev = doc2UnsavedRev.save();
-        assertNotNull(doc2Rev);
-
-
-        final CustomizableMockInterceptor interceptor = new CustomizableMockInterceptor();
-        interceptor.addResponderFakeLocalDocumentUpdate404();
-        interceptor.setResponder("_bulk_docs", new CustomizableMockInterceptor.Responder() {
-            @Override
-            public Response execute(Request request) throws IOException {
-                String json = "{\"error\":\"not_found\",\"reason\":\"missing\"}";
-                return new Response.Builder()
-                        .request(request)
-                        .code(404)
-                        .protocol(Protocol.HTTP_1_1)
-                        .body(ResponseBody.create(OkHttpUtils.JSON, json)).build();
-            }
-        });
-        HttpClientFactory httpClientFactory = new DefaultHttpClientFactory() {
-            @Override
-            public OkHttpClient getOkHttpClient() {
-                return new OkHttpClient.Builder().addInterceptor(interceptor).build();
-            }
-        };
-        manager.setDefaultHttpClientFactory(httpClientFactory);
-
-        // create a replication obeserver to wait until replication finishes
-        CountDownLatch replicationDoneSignal = new CountDownLatch(1);
-        ReplicationFinishedObserver replicationFinishedObserver =
-                new ReplicationFinishedObserver(replicationDoneSignal);
-
-        // create replication and add observer
-        //manager.setDefaultHttpClientFactory(mockFactoryFactory(mockHttpClient));
-        Replication pusher = database.createPushReplication(getReplicationURL());
-        pusher.addChangeListener(replicationFinishedObserver);
-
-        // save the checkpoint id for later usage
-        String checkpointId = pusher.remoteCheckpointDocID();
-
-        // kick off the replication
-        pusher.start();
-
-        // wait for it to finish
-        assertTrue(replicationDoneSignal.await(60, TimeUnit.SECONDS));
-        Log.d(TAG, "replicationDoneSignal finished");
-
-        // we would expect it to have recorded an error because one of the docs (the one without the attachment)
-        // will have failed.
-        assertNotNull(pusher.getLastError());
-
-        // workaround for the fact that the replicationDoneSignal.wait() call will unblock before all
-        // the statements in Replication.stopped() have even had a chance to execute.
-        // (specifically the ones that come after the call to notifyChangeListeners())
-        Thread.sleep(500);
-
-        String localLastSequence = database.lastSequenceWithCheckpointId(checkpointId);
-
-        Log.d(TAG, "database.lastSequenceWithCheckpointId(): " + localLastSequence);
-        Log.d(TAG, "doc2.getCurrentRevision().getSequence(): " + doc2.getCurrentRevision().getSequence());
-        String msg = "Since doc1 failed, the database should _not_ have had its lastSequence bumped" +
-                " to doc2's sequence number.  If it did, it's bug: github.com/couchbase/couchbase-lite-java-core/issues/95";
-        assertFalse(msg, Long.toString(doc2.getCurrentRevision().getSequence()).equals(localLastSequence));
-        assertNull(localLastSequence);
-        assertTrue(doc2.getCurrentRevision().getSequence() > 0);
-    }
-
-    /**
-     * https://github.com/couchbase/couchbase-lite-android/issues/66
-     */
-    public void testPushUpdatedDocWithoutReSendingAttachments() throws Exception {
-
-        assertEquals(0, database.getLastSequenceNumber());
-
-        Map<String, Object> properties1 = new HashMap<String, Object>();
-        properties1.put("dynamic", 1);
-        final Document doc = createDocWithProperties(properties1);
-        SavedRevision doc1Rev = doc.getCurrentRevision();
-
-        // Add attachment to document
-        UnsavedRevision doc2UnsavedRev = doc.createRevision();
-        InputStream attachmentStream = getAsset("attachment.png");
-        doc2UnsavedRev.setAttachment("attachment.png", "image/png", attachmentStream);
-        SavedRevision doc2Rev = doc2UnsavedRev.save();
-        assertNotNull(doc2Rev);
-
-        final CustomizableMockInterceptor interceptor = new CustomizableMockInterceptor();
-        interceptor.addResponderFakeLocalDocumentUpdate404();
-        // http://url/{db}/{docid}
-        interceptor.setResponder(doc.getId(), new CustomizableMockInterceptor.Responder() {
-            @Override
-            public Response execute(Request request) throws IOException {
-                Map<String, Object> responseObject = new HashMap<String, Object>();
-                responseObject.put("id", doc.getId());
-                responseObject.put("ok", true);
-                responseObject.put("rev", doc.getCurrentRevisionId());
-                String json = Manager.getObjectMapper().writeValueAsString(responseObject);
-                return new Response.Builder()
-                        .request(request)
-                        .code(200)
-                        .protocol(Protocol.HTTP_1_1)
-                        .body(ResponseBody.create(OkHttpUtils.JSON, json)).build();
-            }
-        });
-        HttpClientFactory httpClientFactory = new DefaultHttpClientFactory() {
-            @Override
-            public OkHttpClient getOkHttpClient() {
-                return new OkHttpClient.Builder().addInterceptor(interceptor).build();
-            }
-        };
-        manager.setDefaultHttpClientFactory(httpClientFactory);
-
-        // create replication and add observer
-        Replication pusher = database.createPushReplication(getReplicationURL());
-        runReplication(pusher);
-
-        for (Request request : interceptor.getCapturedRequests()) {
-            // verify that there are no PUT requests with attachments
-            //if("PUT".equals(request.method()))
-            //    assertFalse("multipart".equals(request.body().contentType().type()));
-        }
-
-        interceptor.clearCapturedRequests();
-        assertEquals(0, interceptor.getCapturedRequests().size());
-
-        Document oldDoc = database.getDocument(doc.getId());
-        UnsavedRevision aUnsavedRev = oldDoc.createRevision();
-        Map<String, Object> prop = new HashMap<String, Object>();
-        prop.putAll(oldDoc.getProperties());
-        prop.put("dynamic", (Integer) oldDoc.getProperty("dynamic") + 1);
-        aUnsavedRev.setProperties(prop);
-        final SavedRevision savedRev = aUnsavedRev.save();
-
-        //{db}/_revs_diff
-        final String json = String.format(
-                "{\"%s\":{\"missing\":[\"%s\"],\"possible_ancestors\":[\"%s\",\"%s\"]}}",
-                doc.getId(), savedRev.getId(), doc1Rev.getId(), doc2Rev.getId());
-        interceptor.setResponder("_revs_diff", new CustomizableMockInterceptor.Responder() {
-            @Override
-            public Response execute(Request request) throws IOException {
-                return new Response.Builder()
-                        .request(request)
-                        .code(200)
-                        .protocol(Protocol.HTTP_1_1)
-                        .body(ResponseBody.create(OkHttpUtils.JSON, json)).build();
-            }
-        });
-        //{db}/{doc_id}
-        interceptor.setResponder(doc.getId(), new CustomizableMockInterceptor.Responder() {
-            @Override
-            public Response execute(Request request) throws IOException {
-                Map<String, Object> responseObject = new HashMap<String, Object>();
-                responseObject.put("id", doc.getId());
-                responseObject.put("ok", true);
-                responseObject.put("rev", savedRev.getId());
-                String json = Manager.getObjectMapper().writeValueAsString(responseObject);
-                return new Response.Builder()
-                        .request(request)
-                        .code(200)
-                        .protocol(Protocol.HTTP_1_1)
-                        .body(ResponseBody.create(OkHttpUtils.JSON, json)).build();
-            }
-        });
-
-        pusher = database.createPushReplication(getReplicationURL());
-        runReplication(pusher);
-
-        for (Request request : interceptor.getCapturedRequests()) {
-            // verify that there are no PUT requests with attachments
-            if ("PUT".equals(request.method()))
-                assertFalse("multipart".equals(request.body().contentType().type()));
-        }
-    }
-
-    /**
-     * https://github.com/couchbase/couchbase-lite-java-core/issues/188
-     */
-    public void testServerDoesNotSupportMultipart() throws Exception {
-
-        final AtomicInteger counter = new AtomicInteger();
-
-        assertEquals(0, database.getLastSequenceNumber());
-
-        Map<String, Object> properties1 = new HashMap<String, Object>();
-        properties1.put("dynamic", 1);
-        final Document doc = createDocWithProperties(properties1);
-        SavedRevision doc1Rev = doc.getCurrentRevision();
-
-        // Add attachment to document
-        UnsavedRevision doc2UnsavedRev = doc.createRevision();
-        InputStream attachmentStream = getAsset("attachment.png");
-        doc2UnsavedRev.setAttachment("attachment.png", "image/png", attachmentStream);
-        SavedRevision doc2Rev = doc2UnsavedRev.save();
-        assertNotNull(doc2Rev);
-
-        final CustomizableMockInterceptor interceptor = new CustomizableMockInterceptor();
-        interceptor.addResponderFakeLocalDocumentUpdate404();
-        // first http://url/{db}/{docid}
-        interceptor.setResponder(doc.getId(), new CustomizableMockInterceptor.Responder() {
-            @Override
-            public Response execute(Request request) throws IOException {
-                // First: Reject multipart PUT with response code 415
-                if (counter.intValue() == 0) {
-                    counter.incrementAndGet();
-                    String json = "{\"error\":\"Unsupported Media Type\",\"reason\":\"missing\"}";
-                    return new Response.Builder()
-                            .request(request)
-                            .code(415)
-                            .protocol(Protocol.HTTP_1_1)
-                            .body(ResponseBody.create(OkHttpUtils.JSON, json)).build();
-                }
-                // second call should be plain json, return good response
-                else {
-                    Map<String, Object> responseObject = new HashMap<String, Object>();
-                    responseObject.put("id", doc.getId());
-                    responseObject.put("ok", true);
-                    responseObject.put("rev", doc.getCurrentRevisionId());
-                    String json = Manager.getObjectMapper().writeValueAsString(responseObject);
-                    return new Response.Builder()
-                            .request(request)
-                            .code(200)
-                            .protocol(Protocol.HTTP_1_1)
-                            .body(ResponseBody.create(OkHttpUtils.JSON, json)).build();
-                }
-            }
-        });
-        HttpClientFactory httpClientFactory = new DefaultHttpClientFactory() {
-            @Override
-            public OkHttpClient getOkHttpClient() {
-                return new OkHttpClient.Builder().addInterceptor(interceptor).build();
-            }
-        };
-        manager.setDefaultHttpClientFactory(httpClientFactory);
-
-        // create replication and add observer
-        Replication pusher = database.createPushReplication(getReplicationURL());
-
-        runReplication(pusher);
-
-        int entityIndex = 0;
-        for (Request request : interceptor.getCapturedRequests()) {
-            // verify that there are no PUT requests with attachments
-            if ("PUT".equals(request.method())) {
-                if (entityIndex++ == 0)
-                    assertTrue("multipart".equals(request.body().contentType().type()));
-                else
-                    assertFalse("multipart".equals(request.body().contentType().type()));
-            }
-        }
-    }
-
-    public void testServerIsSyncGatewayVersion() throws Exception {
-        Replication pusher = database.createPushReplication(getReplicationURL());
-        assertFalse(pusher.serverIsSyncGatewayVersion("0.01"));
-        pusher.setServerType("Couchbase Sync Gateway/0.93");
-        assertTrue(pusher.serverIsSyncGatewayVersion("0.92"));
-        assertFalse(pusher.serverIsSyncGatewayVersion("0.94"));
-    }
-
-    /**
-     * https://github.com/couchbase/couchbase-lite-android/issues/243
-     */
-    public void testDifferentCheckpointsFilteredReplication() throws Exception {
-        Replication pullerNoFilter = database.createPullReplication(getReplicationURL());
-        String noFilterCheckpointDocId = pullerNoFilter.remoteCheckpointDocID();
-
-        Replication pullerWithFilter1 = database.createPullReplication(getReplicationURL());
-        pullerWithFilter1.setFilter("foo/bar");
-        Map<String, Object> filterParams = new HashMap<String, Object>();
-        filterParams.put("a", "aval");
-        filterParams.put("b", "bval");
-        List<String> docIds = Arrays.asList("doc3", "doc1", "doc2");
-        pullerWithFilter1.setDocIds(docIds);
-        assertEquals(docIds, pullerWithFilter1.getDocIds());
-        pullerWithFilter1.setFilterParams(filterParams);
-
-        String withFilterCheckpointDocId = pullerWithFilter1.remoteCheckpointDocID();
-        assertFalse(withFilterCheckpointDocId.equals(noFilterCheckpointDocId));
-
-        Replication pullerWithFilter2 = database.createPullReplication(getReplicationURL());
-        pullerWithFilter2.setFilter("foo/bar");
-        filterParams = new HashMap<String, Object>();
-        filterParams.put("b", "bval");
-        filterParams.put("a", "aval");
-        pullerWithFilter2.setDocIds(Arrays.asList("doc2", "doc3", "doc1"));
-        pullerWithFilter2.setFilterParams(filterParams);
-
-        String withFilterCheckpointDocId2 = pullerWithFilter2.remoteCheckpointDocID();
-        assertTrue(withFilterCheckpointDocId.equals(withFilterCheckpointDocId2));
-    }
-
-    public void testSetReplicationCookie() throws Exception {
-
-        URL replicationUrl = getReplicationURL();
-        Replication puller = database.createPullReplication(replicationUrl);
-        String cookieName = "foo";
-        String cookieVal = "bar";
-        boolean isSecure = false;
-        boolean httpOnly = false;
-
-        // expiration date - 1 day from now
-        Calendar cal = Calendar.getInstance();
-        cal.setTime(new Date());
-        int numDaysToAdd = 1;
-        cal.add(Calendar.DATE, numDaysToAdd);
-        Date expirationDate = cal.getTime();
-
-        // set the cookie
-        puller.setCookie(cookieName, cookieVal, "", expirationDate, isSecure, httpOnly);
-//TODO
-
-        // make sure it made it into cookie store and has expected params
-        CookieJar cookieJar = puller.getClientFactory().getCookieStore();
-//        List<Cookie> cookies = cookieStore.getCookies();
-//        assertEquals(1, cookies.size());
-//        Cookie cookie = cookies.get(0);
-//        assertEquals(cookieName, cookie.getName());
-//        assertEquals(cookieVal, cookie.getValue());
-//        assertEquals(replicationUrl.getHost(), cookie.getDomain());
-//        assertEquals(replicationUrl.getPath(), cookie.getPath());
-//        assertEquals(expirationDate, cookie.getExpiryDate());
-//        assertEquals(isSecure, cookie.isSecure());
-//
-//        // add a second cookie
-//        String cookieName2 = "foo2";
-//        puller.setCookie(cookieName2, cookieVal, "", expirationDate, isSecure, false);
-//        assertEquals(2, cookieStore.getCookies().size());
-//
-//        // delete cookie
-//        puller.deleteCookie(cookieName2);
-//
-//        // should only have the original cookie left
-//        assertEquals(1, cookieStore.getCookies().size());
-//        assertEquals(cookieName, cookieStore.getCookies().get(0).getName());
-    }
-
-    /**
-     * https://github.com/couchbase/couchbase-lite-android/issues/376
-     * <p/>
-     * This test aims to demonstrate that when the changes feed returns purged documents the
-     * replicator is able to fetch all other documents but unable to finish the replication
-     * (STOPPED OR IDLE STATE)
-     */
-    public void testChangesFeedWithPurgedDoc() throws Exception {
-        //generate documents ids
-        String doc1Id = "doc1-" + System.currentTimeMillis();
-        String doc2Id = "doc2-" + System.currentTimeMillis();
-        String doc3Id = "doc3-" + System.currentTimeMillis();
-
-        //generate mock documents
-        final MockDocumentGet.MockDocument mockDocument1 = new MockDocumentGet.MockDocument(
-                doc1Id, "1-a000", 1);
-        mockDocument1.setJsonMap(MockHelper.generateRandomJsonMap());
-        final MockDocumentGet.MockDocument mockDocument2 = new MockDocumentGet.MockDocument(
-                doc2Id, "1-b000", 2);
-        mockDocument2.setJsonMap(MockHelper.generateRandomJsonMap());
-        final MockDocumentGet.MockDocument mockDocument3 = new MockDocumentGet.MockDocument(
-                doc3Id, "1-c000", 3);
-        mockDocument3.setJsonMap(MockHelper.generateRandomJsonMap());
-
-        // create mockwebserver and custom dispatcher
-        MockDispatcher dispatcher = new MockDispatcher();
-        MockWebServer server = MockHelper.getMockWebServer(dispatcher);
-        dispatcher.setServerType(MockDispatcher.ServerType.COUCHDB);
-        try {
-
-            //add response to _local request
-            // checkpoint GET response w/ 404
-            MockResponse fakeCheckpointResponse = new MockResponse();
-            MockHelper.set404NotFoundJson(fakeCheckpointResponse);
-            dispatcher.enqueueResponse(MockHelper.PATH_REGEX_CHECKPOINT, fakeCheckpointResponse);
-
-            // Empty _all_docs response to pass unit tests
-            dispatcher.enqueueResponse(MockHelper.PATH_REGEX_ALL_DOCS, new MockDocumentAllDocs());
-
-            //add response to _changes request
-            // _changes response
-            MockChangesFeed mockChangesFeed = new MockChangesFeed();
-            mockChangesFeed.add(new MockChangesFeed.MockChangedDoc(mockDocument1));
-            mockChangesFeed.add(new MockChangesFeed.MockChangedDoc(mockDocument2));
-            mockChangesFeed.add(new MockChangesFeed.MockChangedDoc(mockDocument3));
-            dispatcher.enqueueResponse(MockHelper.PATH_REGEX_CHANGES, mockChangesFeed.generateMockResponse());
-
-            // doc1 response
-            MockDocumentGet mockDocumentGet1 = new MockDocumentGet(mockDocument1);
-            dispatcher.enqueueResponse(mockDocument1.getDocPathRegex(), mockDocumentGet1.generateMockResponse());
-
-            // doc2 missing reponse
-            MockResponse missingDocumentMockResponse = new MockResponse();
-            MockHelper.set404NotFoundJson(missingDocumentMockResponse);
-            dispatcher.enqueueResponse(mockDocument2.getDocPathRegex(), missingDocumentMockResponse);
-
-            // doc3 response
-            MockDocumentGet mockDocumentGet3 = new MockDocumentGet(mockDocument3);
-            dispatcher.enqueueResponse(mockDocument3.getDocPathRegex(), mockDocumentGet3.generateMockResponse());
-
-            // checkpoint PUT response
-            MockCheckpointPut mockCheckpointPut = new MockCheckpointPut();
-            mockCheckpointPut.setSticky(true);
-            dispatcher.enqueueResponse(MockHelper.PATH_REGEX_CHECKPOINT, mockCheckpointPut);
-
-            // start mock server
-            server.play();
-
-            //create url for replication
-            URL baseUrl = server.getUrl("/db");
-
-            //create replication
-            Replication pullReplication = database.createPullReplication(baseUrl);
-            pullReplication.setContinuous(false);
-
-            //add change listener to notify when the replication is finished
-            CountDownLatch replicationFinishedContCountDownLatch = new CountDownLatch(1);
-            ReplicationFinishedObserver replicationFinishedObserver =
-                    new ReplicationFinishedObserver(replicationFinishedContCountDownLatch);
-            pullReplication.addChangeListener(replicationFinishedObserver);
-
-            //start replication
-            pullReplication.start();
-
-            boolean success = replicationFinishedContCountDownLatch.await(100, TimeUnit.SECONDS);
-            assertTrue(success);
-
-            if (pullReplication.getLastError() != null) {
-                Log.d(TAG, "Replication had error: " + pullReplication.getLastError());
-            }
-
-            //assert document 1 was correctly pulled
-            Document doc1 = database.getDocument(doc1Id);
-            assertNotNull(doc1);
-            assertNotNull(doc1.getCurrentRevision());
-
-            //assert it was impossible to pull doc2
-            Document doc2 = database.getDocument(doc2Id);
-            assertNotNull(doc2);
-            assertNull(doc2.getCurrentRevision());
-
-            //assert it was possible to pull doc3
-            Document doc3 = database.getDocument(doc3Id);
-            assertNotNull(doc3);
-            assertNotNull(doc3.getCurrentRevision());
-
-            // wait until the replicator PUT's checkpoint with mockDocument3's sequence
-            waitForPutCheckpointRequestWithSeq(dispatcher, mockDocument3.getDocSeq());
-
-            //last saved seq must be equal to last pulled document seq
-            String doc3Seq = Integer.toString(mockDocument3.getDocSeq());
-            String lastSequence = database.lastSequenceWithCheckpointId(pullReplication.remoteCheckpointDocID());
-            assertEquals(doc3Seq, lastSequence);
-        } finally {
-            //stop mock server
-            server.shutdown();
-        }
-    }
-
-    /**
-     * Reproduces https://github.com/couchbase/couchbase-lite-android/issues/167
-     */
-    public void testPushPurgedDoc() throws Throwable {
-        int numBulkDocRequests = 0;
-        Request lastBulkDocsRequest = null;
-
-        Map<String, Object> properties = new HashMap<String, Object>();
-        properties.put("testName", "testPurgeDocument");
-        Document doc = createDocumentWithProperties(database, properties);
-        assertNotNull(doc);
-
-        final CustomizableMockInterceptor interceptor = new CustomizableMockInterceptor();
-        interceptor.addResponderRevDiffsAllMissing();
-        interceptor.setResponseDelayMilliseconds(250);
-        interceptor.addResponderFakeLocalDocumentUpdate404();
-        HttpClientFactory httpClientFactory = new DefaultHttpClientFactory() {
-            @Override
-            public OkHttpClient getOkHttpClient() {
-                return new OkHttpClient.Builder().addInterceptor(interceptor).build();
-            }
-        };
-        manager.setDefaultHttpClientFactory(httpClientFactory);
-
-        Replication pusher = database.createPushReplication(getReplicationURL());
-        pusher.setContinuous(true);
-
-        final CountDownLatch replicationCaughtUpSignal = new CountDownLatch(1);
-
-        pusher.addChangeListener(new Replication.ChangeListener() {
-            @Override
-            public void changed(Replication.ChangeEvent event) {
-                final int changesCount = event.getSource().getChangesCount();
-                final int completedChangesCount = event.getSource().getCompletedChangesCount();
-                String msg = String.format(Locale.ENGLISH, "changes: %d completed changes: %d", changesCount, completedChangesCount);
-                Log.d(TAG, msg);
-                if (changesCount == completedChangesCount && changesCount != 0) {
-                    replicationCaughtUpSignal.countDown();
-                }
-            }
-        });
-        pusher.start();
-
-        // wait until that doc is pushed
-        boolean didNotTimeOut = replicationCaughtUpSignal.await(60, TimeUnit.SECONDS);
-        assertTrue(didNotTimeOut);
-
-        // at this point, we should have captured exactly 1 bulk docs request
-        numBulkDocRequests = 0;
-        for (Request request : interceptor.getCapturedRequests()) {
-            if ("POST".equals(request.method()) &&
-                    request.url().pathSegments().get(1).equals("_bulk_docs")) {
-                lastBulkDocsRequest = request;
-                numBulkDocRequests += 1;
-            }
-        }
-        assertEquals(1, numBulkDocRequests);
-
-        // that bulk docs request should have the "start" key under its _revisions
-        Map<String, Object> jsonMap = OkHttpUtils.getJsonMapFromRequest(lastBulkDocsRequest);
-        List docs = (List) jsonMap.get("docs");
-        Map<String, Object> onlyDoc = (Map) docs.get(0);
-        Map<String, Object> revisions = (Map) onlyDoc.get("_revisions");
-        assertTrue(revisions.containsKey("start"));
-
-        // now add a new revision, which will trigger the pusher to try to push it
-        properties = new HashMap<String, Object>();
-        properties.put("testName2", "update doc");
-        UnsavedRevision unsavedRevision = doc.createRevision();
-        unsavedRevision.setUserProperties(properties);
-        unsavedRevision.save();
-
-        // but then immediately purge it
-        doc.purge();
-
-        // wait for a while to give the replicator a chance to push it
-        // (it should not actually push anything)
-        Thread.sleep(5 * 1000);
-
-        // we should not have gotten any more _bulk_docs requests, because
-        // the replicator should not have pushed anything else.
-        // (in the case of the bug, it was trying to push the purged revision)
-        numBulkDocRequests = 0;
-        for (Request request : interceptor.getCapturedRequests()) {
-            if ("POST".equals(request.method()) &&
-                    request.url().pathSegments().get(1).equals("_bulk_docs")) {
-                lastBulkDocsRequest = request;
-                numBulkDocRequests += 1;
-            }
-        }
-        assertEquals(1, numBulkDocRequests);
-
-        stopReplication(pusher);
-    }
-
-    /**
-     * Regression test for https://github.com/couchbase/couchbase-lite-java-core/issues/72
-     */
-    public void testPusherBatching() throws Throwable {
-        int previous = ReplicationInternal.INBOX_CAPACITY;
-        ReplicationInternal.INBOX_CAPACITY = 5;
-        try {
-            // create a bunch local documents
-            int numDocsToSend = ReplicationInternal.INBOX_CAPACITY * 3;
-            for (int i = 0; i < numDocsToSend; i++) {
-                Map<String, Object> properties = new HashMap<String, Object>();
-                properties.put("testPusherBatching", i);
-                createDocumentWithProperties(database, properties);
-            }
-
-            final CustomizableMockInterceptor interceptor = new CustomizableMockInterceptor();
-            interceptor.addResponderFakeLocalDocumentUpdate404();
-            HttpClientFactory httpClientFactory = new DefaultHttpClientFactory() {
-                @Override
-                public OkHttpClient getOkHttpClient() {
-                    return new OkHttpClient.Builder().addInterceptor(interceptor).build();
-                }
-            };
-            manager.setDefaultHttpClientFactory(httpClientFactory);
-
-            Replication pusher = database.createPushReplication(getReplicationURL());
-            runReplication(pusher);
-            assertNull(pusher.getLastError());
-
-            int numDocsSent = 0;
-
-            // verify that only INBOX_SIZE documents are included in any given bulk post request
-            for (Request request : interceptor.getCapturedRequests()) {
-                if ("POST".equals(request.method()) &&
-                        request.url().pathSegments().get(1).equals("_bulk_docs")) {
-                    Map<String, Object> body = OkHttpUtils.getJsonMapFromRequest(request);
-                    ArrayList docs = (ArrayList) body.get("docs");
-                    String msg = "# of bulk docs pushed should be <= INBOX_CAPACITY";
-                    assertTrue(msg, docs.size() <= ReplicationInternal.INBOX_CAPACITY);
-                    numDocsSent += docs.size();
-                }
-            }
-
-            assertEquals(numDocsToSend, numDocsSent);
-        } finally {
-            ReplicationInternal.INBOX_CAPACITY = previous;
-        }
-    }
-
-    public void failingTestPullerGzipped() throws Throwable {
-
-        // TODO: rewrite w/ MockWebserver
-        /*String docIdTimestamp = Long.toString(System.currentTimeMillis());
-        final String doc1Id = String.format("doc1-%s", docIdTimestamp);
-
-        String attachmentName = "attachment.png";
-        addDocWithId(doc1Id, attachmentName, true);
-
-        doPullReplication();
-
-        Log.d(TAG, "Fetching doc1 via id: " + doc1Id);
-        Document doc1 = database.getDocument(doc1Id);
-        assertNotNull(doc1);
-        assertTrue(doc1.getCurrentRevisionId().startsWith("1-"));
-        assertEquals(1, doc1.getProperties().get("foo"));
-
-        Attachment attachment = doc1.getCurrentRevision().getAttachment(attachmentName);
-        assertTrue(attachment.getLength() > 0);
-        assertTrue(attachment.getGZipped());
-
-        InputStream is = attachment.getContent();
-        byte[] receivedBytes = TextUtils.read(is);
-        is.close();
-
-        InputStream attachmentStream = getAsset(attachmentName);
-        byte[] actualBytes = TextUtils.read(attachmentStream);
-        Assert.assertEquals(actualBytes.length, receivedBytes.length);
-        Assert.assertEquals(actualBytes, receivedBytes);*/
-    }
-
-    /**
-     * Verify that validation blocks are called correctly for docs
-     * pulled from the sync gateway.
-     * <p/>
-     * - Add doc to (mock) sync gateway
-     * - Add validation function that will reject that doc
-     * - Do a pull replication
-     * - Assert that the doc does _not_ make it into the db
-     */
-    public void testValidationBlockCalled() throws Throwable {
-
-        final MockDocumentGet.MockDocument mockDocument = new MockDocumentGet.MockDocument("doc1", "1-3e28", 1);
-        mockDocument.setJsonMap(MockHelper.generateRandomJsonMap());
-
-        // create mockwebserver and custom dispatcher
-        MockDispatcher dispatcher = new MockDispatcher();
-        MockWebServer server = MockHelper.getMockWebServer(dispatcher);
-        dispatcher.setServerType(MockDispatcher.ServerType.SYNC_GW);
-        try {
-
-
-            // checkpoint GET response w/ 404
-            MockResponse fakeCheckpointResponse = new MockResponse();
-            MockHelper.set404NotFoundJson(fakeCheckpointResponse);
-            dispatcher.enqueueResponse(MockHelper.PATH_REGEX_CHECKPOINT, fakeCheckpointResponse);
-
-            // _changes response
-            MockChangesFeed mockChangesFeed = new MockChangesFeed();
-            mockChangesFeed.add(new MockChangesFeed.MockChangedDoc(mockDocument));
-            dispatcher.enqueueResponse(MockHelper.PATH_REGEX_CHANGES, mockChangesFeed.generateMockResponse());
-
-            // doc response
-            MockDocumentGet mockDocumentGet = new MockDocumentGet(mockDocument);
-            dispatcher.enqueueResponse(mockDocument.getDocPathRegex(), mockDocumentGet.generateMockResponse());
-
-            // checkpoint PUT response
-            dispatcher.enqueueResponse(MockHelper.PATH_REGEX_CHECKPOINT, new MockCheckpointPut());
-
-            // start mock server
-            server.play();
-
-            // Add Validation block
-            database.setValidation("testValidationBlockCalled", new Validator() {
-                @Override
-                public void validate(Revision newRevision, ValidationContext context) {
-                    if (newRevision.getDocument().getId().equals(mockDocument.getDocId())) {
-                        context.reject("Reject");
-                    }
-                }
-            });
-
-            // run pull replication
-
-            Replication pullReplication = database.createPullReplication(server.getUrl("/db"));
-            runReplication(pullReplication);
-
-            waitForPutCheckpointRequestWithSeq(dispatcher, mockDocument.getDocSeq());
-
-            // assert doc is not in local db
-            Document doc = database.getDocument(mockDocument.getDocId());
-            assertNull(doc.getCurrentRevision());  // doc should have been rejected by validation, and therefore not present
-        } finally {
-            server.shutdown();
-        }
-    }
-
-    /**
-     * Attempting to reproduce couchtalk issue:
-     * <p/>
-     * https://github.com/couchbase/couchbase-lite-android/issues/312
-     * <p/>
-     * - Start continuous puller against mock SG w/ 50 docs
-     * - After every 10 docs received, restart replication
-     * - Make sure all 50 docs are received and stored in local db
-     *
-     * @throws Exception
-     */
-    public void testMockPullerRestart() throws Exception {
-
-        final int numMockRemoteDocs = 20;  // must be multiple of 10!
-        final AtomicInteger numDocsPulledLocally = new AtomicInteger(0);
-
-        MockDispatcher dispatcher = new MockDispatcher();
-        dispatcher.setServerType(MockDispatcher.ServerType.COUCHDB);
-        int numDocsPerChangesResponse = numMockRemoteDocs / 10;
-        MockWebServer server = MockHelper.getPreloadedPullTargetMockCouchDB(dispatcher, numMockRemoteDocs, numDocsPerChangesResponse);
-        try {
-            server.play();
-
-            final CountDownLatch receivedAllDocs = new CountDownLatch(1);
-
-            // run pull replication
-            Replication pullReplication = database.createPullReplication(server.getUrl("/db"));
-            pullReplication.setContinuous(true);
-
-            // it should go idle twice, hence countdown latch = 2
-            final CountDownLatch replicationIdleFirstTime = new CountDownLatch(1);
-            final CountDownLatch replicationIdleSecondTime = new CountDownLatch(2);
-
-            pullReplication.addChangeListener(new Replication.ChangeListener() {
-                @Override
-                public void changed(Replication.ChangeEvent event) {
-                    if (event.getTransition() != null && event.getTransition().getDestination() == ReplicationState.IDLE) {
-                        replicationIdleFirstTime.countDown();
-                        replicationIdleSecondTime.countDown();
-                    }
-                }
-            });
-
-            database.addChangeListener(new Database.ChangeListener() {
-                @Override
-                public void changed(Database.ChangeEvent event) {
-                    List<DocumentChange> changes = event.getChanges();
-                    for (DocumentChange change : changes) {
-                        numDocsPulledLocally.addAndGet(1);
-                    }
-                    if (numDocsPulledLocally.get() == numMockRemoteDocs) {
-                        receivedAllDocs.countDown();
-                    }
-                }
-            });
-
-            pullReplication.start();
-
-            // wait until we received all mock docs or timeout occurs
-            boolean success = receivedAllDocs.await(60, TimeUnit.SECONDS);
-            assertTrue(success);
-
-            // wait until replication goes idle
-            success = replicationIdleFirstTime.await(60, TimeUnit.SECONDS);
-            assertTrue(success);
-
-            pullReplication.restart();
-
-            // wait until replication goes idle again
-            success = replicationIdleSecondTime.await(60, TimeUnit.SECONDS);
-            assertTrue(success);
-
-            stopReplication(pullReplication);
-        } finally {
-            // cleanup / shutdown
-            server.shutdown();
-        }
-    }
-
-    public void testRunReplicationWithError() throws Exception {
-        final CustomizableMockInterceptor interceptor = new CustomizableMockInterceptor();
-        interceptor.addResponderThrowExceptionAllRequests();
-        HttpClientFactory httpClientFactory = new DefaultHttpClientFactory() {
-            @Override
-            public OkHttpClient getOkHttpClient() {
-                return new OkHttpClient.Builder().addInterceptor(interceptor).build();
-            }
-        };
-        manager.setDefaultHttpClientFactory(httpClientFactory);
-
-        Replication r1 = database.createPushReplication(getReplicationURL());
-
-        final CountDownLatch changeEventError = new CountDownLatch(1);
-        r1.addChangeListener(new Replication.ChangeListener() {
-            @Override
-            public void changed(Replication.ChangeEvent event) {
-                Log.d(TAG, "change event: %s", event);
-                if (event.getError() != null) {
-                    changeEventError.countDown();
-                }
-            }
-        });
-        Assert.assertFalse(r1.isContinuous());
-        runReplication(r1);
-
-        // It should have failed with a 404:
-        Assert.assertEquals(0, r1.getCompletedChangesCount());
-        Assert.assertEquals(0, r1.getChangesCount());
-        Assert.assertNotNull(r1.getLastError());
-        boolean success = changeEventError.await(5, TimeUnit.SECONDS);
-        Assert.assertTrue(success);
-    }
-
-    public void testBuildRelativeURLString() throws Exception {
-        String dbUrlString = "http://10.0.0.3:4984/todos/";
-        Replication replication = database.createPullReplication(new URL(dbUrlString));
-        String relativeUrlString = replication.buildRelativeURLString("foo");
-
-        String expected = "http://10.0.0.3:4984/todos/foo";
-        Assert.assertEquals(expected, relativeUrlString);
-    }
-
-    public void testBuildRelativeURLStringWithLeadingSlash() throws Exception {
-
-        String dbUrlString = "http://10.0.0.3:4984/todos/";
-        Replication replication = database.createPullReplication(new URL(dbUrlString));
-
-        String relativeUrlString = replication.buildRelativeURLString("/foo");
-
-        String expected = "http://10.0.0.3:4984/todos/foo";
-        Assert.assertEquals(expected, relativeUrlString);
-    }
-
-    public void testChannels() throws Exception {
-
-        URL remote = getReplicationURL();
-        Replication replicator = database.createPullReplication(remote);
-        List<String> channels = new ArrayList<String>();
-        channels.add("chan1");
-        channels.add("chan2");
-        replicator.setChannels(channels);
-        Assert.assertEquals(channels, replicator.getChannels());
-        replicator.setChannels(null);
-        Assert.assertTrue(replicator.getChannels().isEmpty());
-    }
-
-    public void testChannelsMore() throws MalformedURLException, CouchbaseLiteException {
-
-        Database db = startDatabase();
-        URL fakeRemoteURL = new URL("http://couchbase.com/no_such_db");
-        Replication r1 = db.createPullReplication(fakeRemoteURL);
-
-        assertTrue(r1.getChannels().isEmpty());
-        r1.setFilter("foo/bar");
-        assertTrue(r1.getChannels().isEmpty());
-        Map<String, Object> filterParams = new HashMap<String, Object>();
-        filterParams.put("a", "b");
-        r1.setFilterParams(filterParams);
-        assertTrue(r1.getChannels().isEmpty());
-
-        r1.setChannels(null);
-        assertEquals("foo/bar", r1.getFilter());
-        assertEquals(filterParams, r1.getFilterParams());
-
-        List<String> channels = new ArrayList<String>();
-        channels.add("NBC");
-        channels.add("MTV");
-        r1.setChannels(channels);
-        assertEquals(channels, r1.getChannels());
-        assertEquals("sync_gateway/bychannel", r1.getFilter());
-        filterParams = new HashMap<String, Object>();
-        filterParams.put("channels", "NBC,MTV");
-        assertEquals(filterParams, r1.getFilterParams());
-
-        r1.setChannels(null);
-        assertEquals(r1.getFilter(), null);
-        assertEquals(null, r1.getFilterParams());
-    }
-
-    /**
-     * https://github.com/couchbase/couchbase-lite-android/issues/247
-     */
-    public void testPushReplicationRecoverableError() throws Exception {
-        boolean expectReplicatorError = false;
-        runPushReplicationWithTransientError("HTTP/1.1 503 Service Unavailable", expectReplicatorError);
-    }
-
-    /**
-     * https://github.com/couchbase/couchbase-lite-android/issues/247
-     */
-    public void testPushReplicationNonRecoverableError() throws Exception {
-        boolean expectReplicatorError = true;
-        runPushReplicationWithTransientError("HTTP/1.1 404 Not Found", expectReplicatorError);
-    }
-
-    /**
-     * https://github.com/couchbase/couchbase-lite-android/issues/247
-     */
-    public void runPushReplicationWithTransientError(String status, boolean expectReplicatorError) throws Exception {
-
-        String doc1Id = "doc1";
-
-        // create mockwebserver and custom dispatcher
-        MockDispatcher dispatcher = new MockDispatcher();
-        MockWebServer server = MockHelper.getMockWebServer(dispatcher);
-        dispatcher.setServerType(MockDispatcher.ServerType.SYNC_GW);
-        try {
-            server.play();
-
-            // add some documents
-            Document doc1 = createDocumentForPushReplication(doc1Id, null, null);
-
-            // checkpoint GET response w/ 404 + respond to all PUT Checkpoint requests
-            MockCheckpointPut mockCheckpointPut = new MockCheckpointPut();
-            mockCheckpointPut.setSticky(true);
-            mockCheckpointPut.setDelayMs(50);
-            dispatcher.enqueueResponse(MockHelper.PATH_REGEX_CHECKPOINT, mockCheckpointPut);
-
-            // _revs_diff response -- everything missing
-            MockRevsDiff mockRevsDiff = new MockRevsDiff();
-            dispatcher.enqueueResponse(MockHelper.PATH_REGEX_REVS_DIFF, mockRevsDiff);
-
-            // 1st _bulk_docs response -- transient error
-            MockResponse response = new MockResponse().setStatus(status);
-            dispatcher.enqueueResponse(MockHelper.PATH_REGEX_BULK_DOCS, response);
-
-            // 2nd _bulk_docs response -- everything stored
-            MockBulkDocs mockBulkDocs = new MockBulkDocs();
-            dispatcher.enqueueResponse(MockHelper.PATH_REGEX_BULK_DOCS, mockBulkDocs);
-
-            // run replication
-            Replication pusher = database.createPushReplication(server.getUrl("/db"));
-            pusher.setContinuous(false);
-            runReplication(pusher);
-
-            if (expectReplicatorError == true) {
-                assertNotNull(pusher.getLastError());
-            } else {
-                assertNull(pusher.getLastError());
-            }
-
-            if (expectReplicatorError == false) {
-
-                int expectedLastSequence = 1;
-                Log.d(TAG, "waiting for put checkpoint with lastSequence: %d", expectedLastSequence);
-                List<RecordedRequest> checkpointRequests = waitForPutCheckpointRequestWithSequence(dispatcher, expectedLastSequence);
-                Log.d(TAG, "done waiting for put checkpoint with lastSequence: %d", expectedLastSequence);
-                validateCheckpointRequestsRevisions(checkpointRequests);
-
-                // assert our local sequence matches what is expected
-                String lastSequence = database.lastSequenceWithCheckpointId(pusher.remoteCheckpointDocID());
-                assertEquals(Integer.toString(expectedLastSequence), lastSequence);
-
-                // assert completed count makes sense
-                assertEquals(pusher.getChangesCount(), pusher.getCompletedChangesCount());
-            }
-        } finally {
-            // Shut down the server. Instances cannot be reused.
-            server.shutdown();
-        }
-    }
-
-
-    /**
-     * Verify that running a one-shot push replication will complete when run against a
-     * mock server that throws io exceptions on every request.
-     */
-    public void testOneShotReplicationErrorNotification() throws Throwable {
-        int previous = RemoteRequestRetry.RETRY_DELAY_MS;
-        RemoteRequestRetry.RETRY_DELAY_MS = 5;
-        try {
-            final CustomizableMockInterceptor interceptor = new CustomizableMockInterceptor();
-            interceptor.addResponderThrowExceptionAllRequests();
-            HttpClientFactory httpClientFactory = new DefaultHttpClientFactory() {
-                @Override
-                public OkHttpClient getOkHttpClient() {
-                    return new OkHttpClient.Builder().addInterceptor(interceptor).build();
-                }
-            };
-            manager.setDefaultHttpClientFactory(httpClientFactory);
-
-            Replication pusher = database.createPushReplication(getReplicationURL());
-            runReplication(pusher);
-            assertTrue(pusher.getLastError() != null);
-        } finally {
-            RemoteRequestRetry.RETRY_DELAY_MS = previous;
-        }
-    }
-
-    /**
-     * Verify that running a continuous push replication will emit a change while
-     * in an error state when run against a mock server that returns 500 Internal Server
-     * errors on every request.
-     */
-    public void testContinuousReplicationErrorNotification() throws Throwable {
-        int previous = RemoteRequestRetry.RETRY_DELAY_MS;
-        RemoteRequestRetry.RETRY_DELAY_MS = 5;
-        try {
-            final CustomizableMockInterceptor interceptor = new CustomizableMockInterceptor();
-            interceptor.addResponderThrowExceptionAllRequests();
-            HttpClientFactory httpClientFactory = new DefaultHttpClientFactory() {
-                @Override
-                public OkHttpClient getOkHttpClient() {
-                    return new OkHttpClient.Builder().addInterceptor(interceptor).build();
-                }
-            };
-            manager.setDefaultHttpClientFactory(httpClientFactory);
-
-            Replication pusher = database.createPushReplication(getReplicationURL());
-            pusher.setContinuous(true);
-            // add replication observer
-            final CountDownLatch countDownLatch = new CountDownLatch(1);
-            pusher.addChangeListener(new Replication.ChangeListener() {
-                @Override
-                public void changed(Replication.ChangeEvent event) {
-                    if (event.getError() != null) {
-                        countDownLatch.countDown();
-                    }
-                }
-            });
-            // start replication
-            pusher.start();
-            assertTrue(countDownLatch.await(30, TimeUnit.SECONDS));
-            stopReplication(pusher);
-        } finally {
-            RemoteRequestRetry.RETRY_DELAY_MS = previous;
-        }
-    }
-
-    /**
-     * Test for the goOffline() method.
-     */
-    public void testGoOffline() throws Exception {
-
-        final int numMockDocsToServe = 2;
-
-        // create mockwebserver and custom dispatcher
-        MockDispatcher dispatcher = new MockDispatcher();
-        MockWebServer server = MockHelper.getMockWebServer(dispatcher);
-        dispatcher.setServerType(MockDispatcher.ServerType.COUCHDB);
-        try {
-            server.play();
-
-            // mock documents to be pulled
-            MockDocumentGet.MockDocument mockDoc1 = new MockDocumentGet.MockDocument("doc1", "1-5e38", 1);
-            mockDoc1.setJsonMap(MockHelper.generateRandomJsonMap());
-            mockDoc1.setAttachmentName("attachment.png");
-            MockDocumentGet.MockDocument mockDoc2 = new MockDocumentGet.MockDocument("doc2", "1-563b", 2);
-            mockDoc2.setJsonMap(MockHelper.generateRandomJsonMap());
-            mockDoc2.setAttachmentName("attachment2.png");
-
-            // fake checkpoint PUT and GET response w/ 404
-            MockCheckpointPut fakeCheckpointResponse = new MockCheckpointPut();
-            fakeCheckpointResponse.setSticky(true);
-            dispatcher.enqueueResponse(MockHelper.PATH_REGEX_CHECKPOINT, fakeCheckpointResponse);
-
-            // _changes response with docs
-            MockChangesFeed mockChangesFeed = new MockChangesFeed();
-            mockChangesFeed.add(new MockChangesFeed.MockChangedDoc(mockDoc1));
-            dispatcher.enqueueResponse(MockHelper.PATH_REGEX_CHANGES, mockChangesFeed.generateMockResponse());
-
-            // next _changes response will block (eg, longpoll reponse with no changes to return)
-            MockChangesFeed mockChangesFeedEmpty = new MockChangesFeed();
-            dispatcher.enqueueResponse(MockHelper.PATH_REGEX_CHANGES, mockChangesFeedEmpty.generateMockResponse());
-
-            // doc1 response
-            MockDocumentGet mockDocumentGet = new MockDocumentGet(mockDoc1);
-            dispatcher.enqueueResponse(mockDoc1.getDocPathRegex(), mockDocumentGet.generateMockResponse());
-
-            // doc2 response
-            mockDocumentGet = new MockDocumentGet(mockDoc2);
-            dispatcher.enqueueResponse(mockDoc2.getDocPathRegex(), mockDocumentGet.generateMockResponse());
-
-            // create replication
-            Replication pullReplication = database.createPullReplication(server.getUrl("/db"));
-            pullReplication.setContinuous(true);
-
-            // add a change listener
-            final CountDownLatch idleCountdownLatch = new CountDownLatch(1);
-            final CountDownLatch receivedAllDocs = new CountDownLatch(1);
-            pullReplication.addChangeListener(new Replication.ChangeListener() {
-                @Override
-                public void changed(Replication.ChangeEvent event) {
-                    Log.i(Log.TAG_SYNC, "event.getCompletedChangeCount() = " + event.getCompletedChangeCount());
-                    if (event.getTransition() != null && event.getTransition().getDestination() == ReplicationState.IDLE) {
-                        idleCountdownLatch.countDown();
-                    }
-                    if (event.getCompletedChangeCount() == numMockDocsToServe) {
-                        receivedAllDocs.countDown();
-                    }
-                }
-            });
-
-            // start replication
-            pullReplication.start();
-
-            // wait until it goes into idle state
-            boolean success = idleCountdownLatch.await(60, TimeUnit.SECONDS);
-            assertTrue(success);
-
-            // WORKAROUND: With CBL Java on Jenkins, Replicator becomes IDLE state before processing doc1. (NOT 100% REPRODUCIBLE)
-            // NOTE: 03/20/2014 This is also observable with on Standard Android emulator with ARM. (NOT 100% REPRODUCIBLE)
-            // TODO: Need to fix: https://github.com/couchbase/couchbase-lite-java-core/issues/446
-            // NOTE: Build.BRAND.equalsIgnoreCase("generic") is only for Android, not for regular Java.
-            //       So, till solve IDLE state issue, always wait 5 seconds.
-            try {
-                Thread.sleep(5 * 1000);
-            } catch (Exception e) {
-            }
-
-            // put the replication offline
-            putReplicationOffline(pullReplication);
-
-            // at this point, we shouldn't have received all of the docs yet.
-            assertTrue(receivedAllDocs.getCount() > 0);
-
-            // return some more docs on _changes feed
-            MockChangesFeed mockChangesFeed2 = new MockChangesFeed();
-            mockChangesFeed2.add(new MockChangesFeed.MockChangedDoc(mockDoc2));
-            dispatcher.enqueueResponse(MockHelper.PATH_REGEX_CHANGES, mockChangesFeed2.generateMockResponse());
-
-            // put the replication online (should see the new docs)
-            putReplicationOnline(pullReplication);
-
-            // wait until we receive all the docs
-            success = receivedAllDocs.await(60, TimeUnit.SECONDS);
-            assertTrue(success);
-
-            // wait until we try to PUT a checkpoint request with doc2's sequence
-            waitForPutCheckpointRequestWithSeq(dispatcher, mockDoc2.getDocSeq());
-
-            // make sure all docs in local db
-            Map<String, Object> allDocs = database.getAllDocs(new QueryOptions());
-            Integer totalRows = (Integer) allDocs.get("total_rows");
-            List rows = (List) allDocs.get("rows");
-            assertEquals(numMockDocsToServe, totalRows.intValue());
-            assertEquals(numMockDocsToServe, rows.size());
-
-            // cleanup
-            stopReplication(pullReplication);
-        } finally {
-            server.shutdown();
-        }
-    }
-
-    private void putReplicationOffline(Replication replication) throws InterruptedException {
-        Log.d(Log.TAG, "putReplicationOffline: %s", replication);
-
-        // this was a useless test, the replication wasn't even started
-        final CountDownLatch wentOffline = new CountDownLatch(1);
-        Replication.ChangeListener changeListener = new ReplicationOfflineObserver(wentOffline);
-        replication.addChangeListener(changeListener);
-
-        replication.goOffline();
-        boolean succeeded = wentOffline.await(30, TimeUnit.SECONDS);
-        assertTrue(succeeded);
-
-        replication.removeChangeListener(changeListener);
-
-        Log.d(Log.TAG, "/putReplicationOffline: %s", replication);
-    }
-
-    private void putReplicationOnline(Replication replication) throws InterruptedException {
-
-        Log.d(Log.TAG, "putReplicationOnline: %s", replication);
-
-        // this was a useless test, the replication wasn't even started
-        final CountDownLatch wentOnline = new CountDownLatch(1);
-        Replication.ChangeListener changeListener = new ReplicationRunningObserver(wentOnline);
-        replication.addChangeListener(changeListener);
-
-        replication.goOnline();
-
-        boolean succeeded = wentOnline.await(30, TimeUnit.SECONDS);
-        assertTrue(succeeded);
-
-        replication.removeChangeListener(changeListener);
-
-        Log.d(Log.TAG, "/putReplicationOnline: %s", replication);
-    }
-
-    /**
-     * https://github.com/couchbase/couchbase-lite-java-core/issues/253
-     */
-    public void testReplicationOnlineExtraneousChangeTrackers() throws Exception {
-
-        // create mockwebserver and custom dispatcher
-        MockDispatcher dispatcher = new MockDispatcher();
-        MockWebServer server = MockHelper.getMockWebServer(dispatcher);
-        dispatcher.setServerType(MockDispatcher.ServerType.COUCHDB);
-        try {
-
-            // add sticky checkpoint GET response w/ 404
-            MockCheckpointGet fakeCheckpointResponse = new MockCheckpointGet();
-            fakeCheckpointResponse.set404(true);
-            fakeCheckpointResponse.setSticky(true);
-            dispatcher.enqueueResponse(MockHelper.PATH_REGEX_CHECKPOINT, fakeCheckpointResponse);
-
-
-            // add sticky _changes response to feed=longpoll that just blocks for 60 seconds to emulate
-            // server that doesn't have any new changes
-            MockChangesFeedNoResponse mockChangesFeedNoResponse = new MockChangesFeedNoResponse();
-            mockChangesFeedNoResponse.setDelayMs(60 * 1000);
-            mockChangesFeedNoResponse.setSticky(true);
-            dispatcher.enqueueResponse(MockHelper.PATH_REGEX_CHANGES_LONGPOLL, mockChangesFeedNoResponse);
-
-            // add _changes response to feed=normal that returns empty _changes feed immediately
-            MockChangesFeed mockChangesFeed = new MockChangesFeed();
-            MockResponse mockResponse = mockChangesFeed.generateMockResponse();
-            for (int i = 0; i < 500; i++) {  // TODO: use setSticky instead of workaround to add a ton of mock responses
-                dispatcher.enqueueResponse(MockHelper.PATH_REGEX_CHANGES_NORMAL, new WrappedSmartMockResponse(mockResponse));
-            }
-
-            // start mock server
-            server.play();
-
-            //create url for replication
-            URL baseUrl = server.getUrl("/db");
-
-            //create replication
-            final Replication pullReplication = database.createPullReplication(baseUrl);
-            pullReplication.setContinuous(true);
-            pullReplication.start();
-
-            // wait until we get a request to the _changes feed
-            RecordedRequest changesReq = dispatcher.takeRequestBlocking(MockHelper.PATH_REGEX_CHANGES_LONGPOLL);
-            assertNotNull(changesReq);
-
-            putReplicationOffline(pullReplication);
-
-            // at this point since we called takeRequest earlier, our recorded _changes request queue should be empty
-            assertNull(dispatcher.takeRequest(MockHelper.PATH_REGEX_CHANGES_LONGPOLL));
-
-            // put replication online 10 times
-            for (int i = 0; i < 10; i++) {
-                pullReplication.goOnline();
-            }
-
-            // sleep for a while to give things a chance to start
-            Log.d(TAG, "sleeping for 2 seconds");
-            Thread.sleep(2 * 1000);
-            Log.d(TAG, "done sleeping");
-
-            // how many _changes feed requests has the replicator made since going online?
-            int numChangesRequests = 0;
-            while ((changesReq = dispatcher.takeRequest(MockHelper.PATH_REGEX_CHANGES_LONGPOLL)) != null) {
-                Log.d(TAG, "changesReq: %s", changesReq);
-                numChangesRequests += 1;
-            }
-
-            // assert that there was only one _changes feed request
-            assertEquals(1, numChangesRequests);
-
-            // shutdown
-            stopReplication(pullReplication);
-        } finally {
-            server.shutdown();
-        }
-    }
-
-    /**
-     * Test goOffline() method in the context of a continuous pusher.
-     * <p/>
-     * - 1. Add a local document
-     * - 2. Kick off continuous push replication
-     * - 3. Wait for document to be pushed
-     * - 4. Call goOffline()
-     * - 6. Call goOnline()
-     * - 5. Add a 2nd local document
-     * - 7. Wait for 2nd document to be pushed
-     *
-     * @throws Exception
-     */
-    public void testGoOfflinePusher() throws Exception {
-        int previous = RemoteRequestRetry.RETRY_DELAY_MS;
-        RemoteRequestRetry.RETRY_DELAY_MS = 5;
-
-        try {
-            // 1. Add a local document
-            Map<String, Object> properties = new HashMap<String, Object>();
-            properties.put("testGoOfflinePusher", "1");
-            Document doc1 = createDocumentWithProperties(database, properties);
-
-            // create mock server
-            MockWebServer server = new MockWebServer();
-            try {
-                MockDispatcher dispatcher = new MockDispatcher();
-                server.setDispatcher(dispatcher);
-                server.play();
-
-                // checkpoint PUT response (sticky)
-                MockCheckpointPut mockCheckpointPut = new MockCheckpointPut();
-                mockCheckpointPut.setSticky(true);
-                dispatcher.enqueueResponse(MockHelper.PATH_REGEX_CHECKPOINT, mockCheckpointPut);
-
-                // _revs_diff response -- everything missing
-                MockRevsDiff mockRevsDiff = new MockRevsDiff();
-                mockRevsDiff.setSticky(true);
-                dispatcher.enqueueResponse(MockHelper.PATH_REGEX_REVS_DIFF, mockRevsDiff);
-
-                // _bulk_docs response -- everything stored
-                MockBulkDocs mockBulkDocs = new MockBulkDocs();
-                mockBulkDocs.setSticky(true);
-                dispatcher.enqueueResponse(MockHelper.PATH_REGEX_BULK_DOCS, mockBulkDocs);
-
-                // 2. Kick off continuous push replication
-                Replication replicator = database.createPushReplication(server.getUrl("/db"));
-                replicator.setContinuous(true);
-                CountDownLatch replicationIdleSignal = new CountDownLatch(1);
-                ReplicationIdleObserver replicationIdleObserver = new ReplicationIdleObserver(replicationIdleSignal);
-                replicator.addChangeListener(replicationIdleObserver);
-                replicator.start();
-
-                // 3. Wait for document to be pushed
-
-                // wait until replication goes idle
-                boolean successful = replicationIdleSignal.await(30, TimeUnit.SECONDS);
-                assertTrue(successful);
-
-                // wait until mock server gets the checkpoint PUT request
-                boolean foundCheckpointPut = false;
-                String expectedLastSequence = "1";
-                while (!foundCheckpointPut) {
-                    RecordedRequest request = dispatcher.takeRequestBlocking(MockHelper.PATH_REGEX_CHECKPOINT);
-                    if (request.getMethod().equals("PUT")) {
-                        foundCheckpointPut = true;
-                        Assert.assertTrue(request.getUtf8Body().indexOf(expectedLastSequence) != -1);
-                        // wait until mock server responds to the checkpoint PUT request
-                        dispatcher.takeRecordedResponseBlocking(request);
-                    }
-                }
-
-                // make some assertions about the outgoing _bulk_docs requests for first doc
-                RecordedRequest bulkDocsRequest1 = dispatcher.takeRequest(MockHelper.PATH_REGEX_BULK_DOCS);
-                assertNotNull(bulkDocsRequest1);
-                assertBulkDocJsonContainsDoc(bulkDocsRequest1, doc1);
-
-                // 4. Call goOffline()
-                putReplicationOffline(replicator);
-
-                // 5. Add a 2nd local document
-                properties = new HashMap<String, Object>();
-                properties.put("testGoOfflinePusher", "2");
-                Document doc2 = createDocumentWithProperties(database, properties);
-
-                // make sure if push replicator does not send request during offline.
-                try {
-                    Thread.sleep(1000 * 3);
-                } catch (Exception ex) {
-                }
-                // make sure not receive _bulk_docs during offline.
-                RecordedRequest bulkDocsRequest = dispatcher.takeRequest(MockHelper.PATH_REGEX_BULK_DOCS);
-                assertNull(bulkDocsRequest);
-
-                // 6. Call goOnline()
-                putReplicationOnline(replicator);
-
-                // wait until mock server gets the 2nd checkpoint PUT request
-                foundCheckpointPut = false;
-                expectedLastSequence = "2";
-                while (!foundCheckpointPut) {
-                    RecordedRequest request = dispatcher.takeRequestBlocking(MockHelper.PATH_REGEX_CHECKPOINT);
-                    if (request.getMethod().equals("PUT")) {
-                        foundCheckpointPut = true;
-                        Assert.assertTrue(request.getUtf8Body().indexOf(expectedLastSequence) != -1);
-                        // wait until mock server responds to the checkpoint PUT request
-                        dispatcher.takeRecordedResponseBlocking(request);
-                    }
-                }
-
-                // make some assertions about the outgoing _bulk_docs requests for second doc
-                RecordedRequest bulkDocsRequest2 = dispatcher.takeRequest(MockHelper.PATH_REGEX_BULK_DOCS);
-                assertNotNull(bulkDocsRequest2);
-                assertBulkDocJsonContainsDoc(bulkDocsRequest2, doc2);
-
-                // cleanup
-                stopReplication(replicator);
-            } finally {
-                server.shutdown();
-            }
-        } finally {
-            RemoteRequestRetry.RETRY_DELAY_MS = previous;
-        }
-    }
-
-    /**
-     * Verify that when a replication runs into an auth error, it stops
-     * and the lastError() method returns that error.
-     */
-    public void testReplicatorErrorStatus() throws Exception {
-
-        // create mockwebserver and custom dispatcher
-        MockDispatcher dispatcher = new MockDispatcher();
-        MockWebServer server = MockHelper.getMockWebServer(dispatcher);
-        dispatcher.setServerType(MockDispatcher.ServerType.SYNC_GW);
-        try {
-
-            // fake _session response
-            MockSessionGet mockSessionGet = new MockSessionGet();
-            dispatcher.enqueueResponse(MockHelper.PATH_REGEX_SESSION,
-                    mockSessionGet.generateMockResponse());
-
-            // fake _facebook response
-            MockFacebookAuthPost mockFacebookAuthPost = new MockFacebookAuthPost();
-            dispatcher.enqueueResponse(MockHelper.PATH_REGEX_FACEBOOK_AUTH,
-                    mockFacebookAuthPost.generateMockResponse());
-
-            // start mock server
-            server.play();
-
-            // register bogus fb token
-            Authenticator facebookAuthenticator =
-                    AuthenticatorFactory.createFacebookAuthenticator("fake_access_token");
-
-            // run pull replication
-            Replication pullReplication = database.createPullReplication(server.getUrl("/db"));
-            pullReplication.setAuthenticator(facebookAuthenticator);
-            pullReplication.setContinuous(false);
-            runReplication(pullReplication);
-
-            // run replicator and make sure it has an error
-            assertNotNull(pullReplication.getLastError());
-            assertTrue(pullReplication.getLastError() instanceof RemoteRequestResponseException);
-            assertEquals(401 /* unauthorized */,
-                    ((RemoteRequestResponseException) pullReplication.getLastError()).getCode());
-
-            // assert that the replicator sent the requests we expected it to send
-            RecordedRequest sessionReqeust = dispatcher.takeRequest(MockHelper.PATH_REGEX_SESSION);
-            assertNotNull(sessionReqeust);
-            RecordedRequest facebookRequest =
-                    dispatcher.takeRequest(MockHelper.PATH_REGEX_FACEBOOK_AUTH);
-            assertNotNull(facebookRequest);
-            dispatcher.verifyAllRecordedRequestsTaken();
-        } finally {
-            server.shutdown();
-        }
-    }
-
-
-    public void testGetReplicatorWithCustomHeader() throws Throwable {
-
-        // create mockwebserver and custom dispatcher
-        MockDispatcher dispatcher = new MockDispatcher();
-        MockWebServer server = MockHelper.getMockWebServer(dispatcher);
-        dispatcher.setServerType(MockDispatcher.ServerType.SYNC_GW);
-        try {
-
-            // checkpoint PUT or GET response (sticky)
-            MockCheckpointPut mockCheckpointPut = new MockCheckpointPut();
-            mockCheckpointPut.setSticky(true);
-            mockCheckpointPut.setDelayMs(500);
-            dispatcher.enqueueResponse(MockHelper.PATH_REGEX_CHECKPOINT, mockCheckpointPut);
-
-            server.play();
-
-            Map<String, Object> properties = new HashMap<String, Object>();
-            properties.put("source", DEFAULT_TEST_DB);
-
-            // target with custom headers (cookie)
-            Map<String, Object> headers = new HashMap<String, Object>();
-            String coolieVal = "SyncGatewaySession=c38687c2696688a";
-            headers.put("Cookie", coolieVal);
-
-            Map<String, Object> targetProperties = new HashMap<String, Object>();
-            targetProperties.put("url", server.getUrl("/db").toExternalForm());
-            targetProperties.put("headers", headers);
-
-            properties.put("target", targetProperties);
-
-            Replication replicator = manager.getReplicator(properties);
-            assertNotNull(replicator);
-            assertEquals(server.getUrl("/db").toExternalForm(),
-                    replicator.getRemoteUrl().toExternalForm());
-            assertTrue(!replicator.isPull());
-            assertFalse(replicator.isContinuous());
-            assertFalse(replicator.isRunning());
-            assertTrue(replicator.getHeaders().containsKey("Cookie"));
-            assertEquals(replicator.getHeaders().get("Cookie"), coolieVal);
-
-            // add replication observer
-            CountDownLatch replicationDoneSignal = new CountDownLatch(1);
-            ReplicationFinishedObserver replicationFinishedObserver =
-                    new ReplicationFinishedObserver(replicationDoneSignal);
-            replicator.addChangeListener(replicationFinishedObserver);
-
-            // start the replicator
-            Log.d(TAG, "Starting replicator " + replicator);
-            replicator.start();
-
-            final CountDownLatch replicationStarted = new CountDownLatch(1);
-            replicator.addChangeListener(new ReplicationRunningObserver(replicationStarted));
-
-            boolean success = replicationStarted.await(30, TimeUnit.SECONDS);
-            assertTrue(success);
-
-            // now lets lookup existing replicator and stop it
-            Log.d(TAG, "Looking up replicator");
-            properties.put("cancel", true);
-            Replication activeReplicator = manager.getReplicator(properties);
-            Log.d(TAG, "Found replicator " + activeReplicator + " and calling stop()");
-
-            activeReplicator.stop();
-            Log.d(TAG, "called stop(), waiting for it to finish");
-
-            // wait for replication to finish
-            boolean didNotTimeOut = replicationDoneSignal.await(180, TimeUnit.SECONDS);
-            Log.d(TAG, "replicationDoneSignal.await done, didNotTimeOut: " + didNotTimeOut);
-
-            assertTrue(didNotTimeOut);
-            assertFalse(activeReplicator.isRunning());
-        } finally {
-            server.shutdown();
-        }
-    }
-
-    public void testGetReplicator() throws Throwable {
-        // create mockwebserver and custom dispatcher
-        MockDispatcher dispatcher = new MockDispatcher();
-        MockWebServer server = MockHelper.getMockWebServer(dispatcher);
-        dispatcher.setServerType(MockDispatcher.ServerType.SYNC_GW);
-        try {
-
-            // checkpoint PUT or GET response (sticky)
-            MockCheckpointPut mockCheckpointPut = new MockCheckpointPut();
-            mockCheckpointPut.setSticky(true);
-            mockCheckpointPut.setDelayMs(500);
-            dispatcher.enqueueResponse(MockHelper.PATH_REGEX_CHECKPOINT, mockCheckpointPut);
-
-            server.play();
-
-            Map<String, Object> properties = new HashMap<String, Object>();
-            properties.put("source", DEFAULT_TEST_DB);
-            properties.put("target", server.getUrl("/db").toExternalForm());
-
-            Replication replicator = manager.getReplicator(properties);
-            assertNotNull(replicator);
-            assertEquals(server.getUrl("/db").toExternalForm(), replicator.getRemoteUrl().toExternalForm());
-            assertTrue(!replicator.isPull());
-            assertFalse(replicator.isContinuous());
-            assertFalse(replicator.isRunning());
-
-            // add replication observer
-            CountDownLatch replicationDoneSignal = new CountDownLatch(1);
-            ReplicationFinishedObserver replicationFinishedObserver = new ReplicationFinishedObserver(replicationDoneSignal);
-            replicator.addChangeListener(replicationFinishedObserver);
-
-            // start the replicator
-            Log.d(TAG, "Starting replicator " + replicator);
-            replicator.start();
-
-            final CountDownLatch replicationStarted = new CountDownLatch(1);
-            replicator.addChangeListener(new ReplicationRunningObserver(replicationStarted));
-
-            boolean success = replicationStarted.await(30, TimeUnit.SECONDS);
-            assertTrue(success);
-
-            // now lets lookup existing replicator and stop it
-            Log.d(TAG, "Looking up replicator");
-            properties.put("cancel", true);
-            Replication activeReplicator = manager.getReplicator(properties);
-            Log.d(TAG, "Found replicator " + activeReplicator + " and calling stop()");
-
-            activeReplicator.stop();
-            Log.d(TAG, "called stop(), waiting for it to finish");
-
-            // wait for replication to finish
-            boolean didNotTimeOut = replicationDoneSignal.await(180, TimeUnit.SECONDS);
-            Log.d(TAG, "replicationDoneSignal.await done, didNotTimeOut: " + didNotTimeOut);
-
-            assertTrue(didNotTimeOut);
-            assertFalse(activeReplicator.isRunning());
-        } finally {
-            server.shutdown();
-        }
-    }
-
-    public void testGetReplicatorWithAuth() throws Throwable {
-
-        Map<String, Object> authProperties = getReplicationAuthParsedJson();
-
-        Map<String, Object> targetProperties = new HashMap<String, Object>();
-        targetProperties.put("url", getReplicationURL().toExternalForm());
-        targetProperties.put("auth", authProperties);
-
-        Map<String, Object> properties = new HashMap<String, Object>();
-        properties.put("source", DEFAULT_TEST_DB);
-        properties.put("target", targetProperties);
-
-        Replication replicator = manager.getReplicator(properties);
-        assertNotNull(replicator);
-        assertNotNull(replicator.getAuthenticator());
-        assertTrue(replicator.getAuthenticator() instanceof FacebookAuthorizer);
-    }
-
-    /**
-     * When the server returns a 409 error to a PUT checkpoint response, make
-     * sure it does the right thing:
-     * - Pull latest remote checkpoint
-     * - Try to push checkpiont again (this time passing latest rev)
-     *
-     * @throws Exception
-     */
-    public void testPutCheckpoint409Recovery() throws Exception {
-
-        // create mockwebserver and custom dispatcher
-        MockDispatcher dispatcher = new MockDispatcher();
-        MockWebServer server = MockHelper.getMockWebServer(dispatcher);
-        dispatcher.setServerType(MockDispatcher.ServerType.SYNC_GW);
-        try {
-
-            // mock documents to be pulled
-            MockDocumentGet.MockDocument mockDoc1 = new MockDocumentGet.MockDocument("doc1", "1-5e38", 1);
-            mockDoc1.setJsonMap(MockHelper.generateRandomJsonMap());
-
-            // checkpoint GET response w/ 404
-            MockResponse fakeCheckpointResponse = new MockResponse();
-            MockHelper.set404NotFoundJson(fakeCheckpointResponse);
-            dispatcher.enqueueResponse(MockHelper.PATH_REGEX_CHECKPOINT, fakeCheckpointResponse);
-
-            // _changes response
-            MockChangesFeed mockChangesFeed = new MockChangesFeed();
-            mockChangesFeed.add(new MockChangesFeed.MockChangedDoc(mockDoc1));
-            dispatcher.enqueueResponse(MockHelper.PATH_REGEX_CHANGES, mockChangesFeed.generateMockResponse());
-
-            // doc1 response
-            MockDocumentGet mockDocumentGet = new MockDocumentGet(mockDoc1);
-            dispatcher.enqueueResponse(mockDoc1.getDocPathRegex(), mockDocumentGet.generateMockResponse());
-
-            // respond with 409 error to mock checkpoint PUT
-            MockResponse checkpointResponse409 = new MockResponse();
-            checkpointResponse409.setStatus("HTTP/1.1 409 CONFLICT");
-            dispatcher.enqueueResponse(MockHelper.PATH_REGEX_CHECKPOINT, checkpointResponse409);
-
-            // the replicator should then try to do a checkpoint GET, and in this case
-            // it should return a value with a rev id
-            MockCheckpointGet mockCheckpointGet = new MockCheckpointGet();
-            mockCheckpointGet.setOk("true");
-            mockCheckpointGet.setRev("0-1");
-            mockCheckpointGet.setLastSequence("0");
-            dispatcher.enqueueResponse(MockHelper.PATH_REGEX_CHECKPOINT, mockCheckpointGet);
-
-            // the replicator should then try a checkpoint PUT again
-            // and we should respond with a 201
-            MockCheckpointPut mockCheckpointPut = new MockCheckpointPut();
-            dispatcher.enqueueResponse(MockHelper.PATH_REGEX_CHECKPOINT, mockCheckpointPut);
-
-            // start mock server
-            server.play();
-
-            // run pull replication
-            Replication pullReplication = database.createPullReplication(server.getUrl("/db"));
-
-            // I had to set this to continuous, because in a one-shot replication it tries to
-            // save the checkpoint asynchronously as the replicator is shutting down, which
-            // breaks the retry logic in the case a 409 conflict is returned by server.
-            pullReplication.setContinuous(true);
-
-            pullReplication.start();
-
-            // we should have gotten two requests to PATH_REGEX_CHECKPOINT:
-            // PUT -> 409 Conflict
-            // PUT -> 201 Created
-            for (int i = 1; i <= 2; i++) {
-                Log.v(TAG, "waiting for PUT checkpoint: %d", i);
-                waitForPutCheckpointRequestWithSeq(dispatcher, mockDoc1.getDocSeq());
-                Log.d(TAG, "got PUT checkpoint: %d", i);
-            }
-
-            stopReplication(pullReplication);
-        } finally {
-            server.shutdown();
-        }
-    }
-
-
-    /**
-     * Verify that Validation based Rejects revert the entire batch that the document is in
-     * even if one of the documents fail the validation.
-     * <p/>
-     * https://github.com/couchbase/couchbase-lite-java-core/issues/242
-     *
-     * @throws Exception
-     */
-    public void testVerifyPullerInsertsDocsWithValidation() throws Exception {
-
-        // create mockwebserver and custom dispatcher
-        MockDispatcher dispatcher = new MockDispatcher();
-        // Empty _all_docs response to pass unit tests
-        dispatcher.enqueueResponse(MockHelper.PATH_REGEX_ALL_DOCS, new MockDocumentAllDocs());
-        MockWebServer server = MockHelper.getPreloadedPullTargetMockCouchDB(dispatcher, 2, 2);
-
-        try {
-            server.play();
-
-            // Setup validation to reject document with id: doc1
-            database.setValidation("validateOnlyDoc1", new Validator() {
-                @Override
-                public void validate(Revision newRevision, ValidationContext context) {
-                    if ("doc1".equals(newRevision.getDocument().getId())) {
-                        context.reject();
-                    }
-                }
-            });
-
-            // run pull replication
-            Replication pullReplication = database.createPullReplication(server.getUrl("/db"));
-            runReplication(pullReplication);
-
-            assertNotNull(database);
-            // doc1 should not be in the store because of validation
-            assertNull(database.getExistingDocument("doc1"));
-
-            // doc0 should be in the store, but it wont be because of the bug.
-            assertNotNull(database.getExistingDocument("doc0"));
-        } finally {
-            server.shutdown();
-        }
-    }
-
-    /**
-     * Make sure calling puller.setChannels() causes the changetracker to send the correct
-     * request to the sync gateway.
-     * <p/>
-     * https://github.com/couchbase/couchbase-lite-java-core/issues/292
-     */
-    public void testChannelsFilter() throws Exception {
-
-        // create mockwebserver and custom dispatcher
-        MockDispatcher dispatcher = new MockDispatcher();
-        MockWebServer server = MockHelper.getMockWebServer(dispatcher);
-        dispatcher.setServerType(MockDispatcher.ServerType.SYNC_GW);
-        try {
-
-            // checkpoint PUT or GET response (sticky)
-            MockCheckpointPut mockCheckpointPut = new MockCheckpointPut();
-            mockCheckpointPut.setSticky(true);
-            dispatcher.enqueueResponse(MockHelper.PATH_REGEX_CHECKPOINT, mockCheckpointPut);
-
-            // _changes response
-            MockChangesFeed mockChangesFeed = new MockChangesFeed();
-            dispatcher.enqueueResponse(MockHelper.PATH_REGEX_CHANGES, mockChangesFeed.generateMockResponse());
-
-            // start mock server
-            server.play();
-
-            // run pull replication
-            Replication pullReplication = database.createPullReplication(server.getUrl("/db"));
-            pullReplication.setChannels(Arrays.asList("foo", "bar"));
-
-            runReplication(pullReplication);
-
-            // make assertions about outgoing requests from replicator -> mock
-            RecordedRequest getChangesFeedRequest = dispatcher.takeRequest(MockHelper.PATH_REGEX_CHANGES);
-            assertTrue(getChangesFeedRequest.getMethod().equals("POST"));
-            String body = getChangesFeedRequest.getUtf8Body();
-            Map<String, Object> jsonMap = Manager.getObjectMapper().readValue(body, Map.class);
-            assertTrue(jsonMap.containsKey("filter"));
-            String filter = (String) jsonMap.get("filter");
-            assertEquals("sync_gateway/bychannel", filter);
-
-            assertTrue(jsonMap.containsKey("channels"));
-            String channels = (String) jsonMap.get("channels");
-            assertTrue(channels.contains("foo"));
-            assertTrue(channels.contains("bar"));
-        } finally {
-            server.shutdown();
-        }
-    }
-
-    /**
-     * - Start continuous pull
-     * - Mockwebserver responds that there are no changes
-     * - Assert that puller goes into IDLE state
-     * <p/>
-     * https://github.com/couchbase/couchbase-lite-android/issues/445
-     */
-    public void testContinuousPullEntersIdleState() throws Exception {
-
-        // create mockwebserver and custom dispatcher
-        MockDispatcher dispatcher = new MockDispatcher();
-        MockWebServer server = MockHelper.getMockWebServer(dispatcher);
-        dispatcher.setServerType(MockDispatcher.ServerType.SYNC_GW);
-        try {
-
-            // checkpoint GET response w/ 404
-            MockResponse fakeCheckpointResponse = new MockResponse();
-            MockHelper.set404NotFoundJson(fakeCheckpointResponse);
-            dispatcher.enqueueResponse(MockHelper.PATH_REGEX_CHECKPOINT, fakeCheckpointResponse);
-
-            // add non-sticky changes response that returns no changes
-            MockChangesFeed mockChangesFeed = new MockChangesFeed();
-            dispatcher.enqueueResponse(MockHelper.PATH_REGEX_CHANGES, mockChangesFeed.generateMockResponse());
-
-            // add sticky _changes response that just blocks for 60 seconds to emulate
-            // server that doesn't have any new changes
-            MockChangesFeedNoResponse mockChangesFeedNoResponse = new MockChangesFeedNoResponse();
-            mockChangesFeedNoResponse.setDelayMs(60 * 1000);
-            mockChangesFeedNoResponse.setSticky(true);
-            dispatcher.enqueueResponse(MockHelper.PATH_REGEX_CHANGES, mockChangesFeedNoResponse);
-
-            server.play();
-
-            // create pull replication
-            Replication pullReplication = database.createPullReplication(server.getUrl("/db"));
-            pullReplication.setContinuous(true);
-
-            final CountDownLatch enteredIdleState = new CountDownLatch(1);
-            pullReplication.addChangeListener(new Replication.ChangeListener() {
-                @Override
-                public void changed(Replication.ChangeEvent event) {
-                    if (event.getTransition().getDestination() == ReplicationState.IDLE) {
-                        enteredIdleState.countDown();
-                    }
-                }
-            });
-
-            // start pull replication
-            pullReplication.start();
-
-            boolean success = enteredIdleState.await(30, TimeUnit.SECONDS);
-            assertTrue(success);
-
-            Log.d(TAG, "Got IDLE event, stopping replication");
-
-            stopReplication(pullReplication);
-        } finally {
-            server.shutdown();
-        }
-    }
-
-    /**
-     * Spotted in https://github.com/couchbase/couchbase-lite-java-core/issues/313
-     * But there is another ticket that is linked off 313
-     */
-    public void failingTestMockPullBulkDocsSyncGw() throws Exception {
-        mockPullBulkDocs(MockDispatcher.ServerType.SYNC_GW);
-    }
-
-    public void mockPullBulkDocs(MockDispatcher.ServerType serverType) throws Exception {
-
-        // set INBOX_CAPACITY to a smaller value so that processing times don't skew the test
-        int defaultCapacity = ReplicationInternal.INBOX_CAPACITY;
-        ReplicationInternal.INBOX_CAPACITY = 10;
-        int defaultDelay = ReplicationInternal.PROCESSOR_DELAY;
-        ReplicationInternal.PROCESSOR_DELAY = ReplicationInternal.PROCESSOR_DELAY * 10;
-
-        // serve 25 mock docs
-        int numMockDocsToServe = (ReplicationInternal.INBOX_CAPACITY * 2) + (ReplicationInternal.INBOX_CAPACITY / 2);
-
-        // create mockwebserver and custom dispatcher
-        MockDispatcher dispatcher = new MockDispatcher();
-        MockWebServer server = MockHelper.getMockWebServer(dispatcher);
-        dispatcher.setServerType(serverType);
-        try {
-
-            // mock documents to be pulled
-            List<MockDocumentGet.MockDocument> mockDocs = MockHelper.getMockDocuments(numMockDocsToServe);
-
-            // respond to all GET (responds with 404) and PUT Checkpoint requests
-            MockCheckpointPut mockCheckpointPut = new MockCheckpointPut();
-            mockCheckpointPut.setSticky(true);
-            dispatcher.enqueueResponse(MockHelper.PATH_REGEX_CHECKPOINT, mockCheckpointPut);
-
-            // _changes response
-            MockChangesFeed mockChangesFeed = new MockChangesFeed();
-            for (MockDocumentGet.MockDocument mockDocument : mockDocs) {
-                mockChangesFeed.add(new MockChangesFeed.MockChangedDoc(mockDocument));
-            }
-            dispatcher.enqueueResponse(MockHelper.PATH_REGEX_CHANGES, mockChangesFeed.generateMockResponse());
-
-            // individual doc responses (expecting it to call _bulk_docs, but just in case)
-            for (MockDocumentGet.MockDocument mockDocument : mockDocs) {
-                MockDocumentGet mockDocumentGet = new MockDocumentGet(mockDocument);
-                dispatcher.enqueueResponse(mockDocument.getDocPathRegex(), mockDocumentGet.generateMockResponse());
-            }
-
-            // _bulk_get response
-            MockDocumentBulkGet mockBulkGet = new MockDocumentBulkGet();
-            for (MockDocumentGet.MockDocument mockDocument : mockDocs) {
-                mockBulkGet.addDocument(mockDocument);
-            }
-            mockBulkGet.setSticky(true);
-            dispatcher.enqueueResponse(MockHelper.PATH_REGEX_BULK_GET, mockBulkGet);
-
-            // start mock server
-            server.play();
-
-            // run pull replication
-            Replication pullReplication = database.createPullReplication(server.getUrl("/db"));
-            runReplication(pullReplication, 3 * 60);
-            assertTrue(pullReplication.getLastError() == null);
-
-            // wait until it pushes checkpoint of last doc
-            MockDocumentGet.MockDocument lastDoc = mockDocs.get(mockDocs.size() - 1);
-            waitForPutCheckpointRequestWithSequence(dispatcher, lastDoc.getDocSeq());
-
-            // dump out the outgoing requests for bulk docs
-            BlockingQueue<RecordedRequest> bulkGetRequests = dispatcher.getRequestQueueSnapshot(MockHelper.PATH_REGEX_BULK_GET);
-            Iterator<RecordedRequest> iterator = bulkGetRequests.iterator();
-            boolean first = true;
-            while (iterator.hasNext()) {
-                RecordedRequest request = iterator.next();
-                byte[] body = MockHelper.getUncompressedBody(request);
-                Map<String, Object> jsonMap = MockHelper.getJsonMapFromRequest(body);
-                List docs = (List) jsonMap.get("docs");
-                Log.w(TAG, "bulk get request: %s had %d docs", request, docs.size());
-                // except first one and last one, docs.size() should be (neary) equal with INBOX_CAPACTITY.
-                if (iterator.hasNext() && !first) {
-                    // the bulk docs requests except for the last one should have max number of docs
-                    // relax this a bit, so that it at least has to have greater than or equal to half max number of docs
-                    assertTrue(docs.size() >= (ReplicationInternal.INBOX_CAPACITY / 2));
-                    if (docs.size() != ReplicationInternal.INBOX_CAPACITY) {
-                        Log.w(TAG, "docs.size() %d != ReplicationInternal.INBOX_CAPACITY %d", docs.size(), ReplicationInternal.INBOX_CAPACITY);
-                    }
-                }
-                first = false;
-            }
-        } finally {
-            ReplicationInternal.INBOX_CAPACITY = defaultCapacity;
-            ReplicationInternal.PROCESSOR_DELAY = defaultDelay;
-            server.shutdown();
-        }
-    }
-
-    /**
-     * Make sure that after trying /db/_session, it should try /_session.
-     * <p/>
-     * Currently there is a bug where it tries /db/_session, and then
-     * tries /db_session.
-     * <p/>
-     * https://github.com/couchbase/couchbase-lite-java-core/issues/208
-     */
-    public void testCheckSessionAtPath() throws Exception {
-
-        // create mockwebserver and custom dispatcher
-        MockDispatcher dispatcher = new MockDispatcher();
-        MockWebServer server = MockHelper.getMockWebServer(dispatcher);
-        dispatcher.setServerType(MockDispatcher.ServerType.COUCHDB);
-        try {
-
-            // session GET response w/ 404 to /db/_session
-            MockResponse fakeSessionResponse = new MockResponse();
-            MockHelper.set404NotFoundJson(fakeSessionResponse);
-            WrappedSmartMockResponse wrappedSmartMockResponse = new WrappedSmartMockResponse(fakeSessionResponse);
-            wrappedSmartMockResponse.setSticky(true);
-            dispatcher.enqueueResponse(MockHelper.PATH_REGEX_SESSION, wrappedSmartMockResponse);
-
-            // session GET response w/ 200 OK to /_session
-            MockResponse fakeSessionResponse2 = new MockResponse();
-            Map<String, Object> responseJson = new HashMap<String, Object>();
-            Map<String, Object> userCtx = new HashMap<String, Object>();
-            userCtx.put("name", "foo");
-            responseJson.put("userCtx", userCtx);
-            fakeSessionResponse2.setBody(Manager.getObjectMapper().writeValueAsBytes(responseJson));
-            MockHelper.set200OKJson(fakeSessionResponse2);
-            dispatcher.enqueueResponse(MockHelper.PATH_REGEX_SESSION_COUCHDB, fakeSessionResponse2);
-
-            // respond to all GET/PUT Checkpoint requests
-            MockCheckpointPut mockCheckpointPut = new MockCheckpointPut();
-            mockCheckpointPut.setSticky(true);
-            dispatcher.enqueueResponse(MockHelper.PATH_REGEX_CHECKPOINT, mockCheckpointPut);
-
-            // start mock server
-            server.play();
-
-            // run pull replication
-            Replication pullReplication = database.createPullReplication(server.getUrl("/db"));
-            pullReplication.setAuthenticator(new FacebookAuthorizer("justinbieber@glam.co"));
-            CountDownLatch replicationDoneSignal = new CountDownLatch(1);
-            ReplicationFinishedObserver replicationFinishedObserver = new ReplicationFinishedObserver(replicationDoneSignal);
-            pullReplication.addChangeListener(replicationFinishedObserver);
-            pullReplication.start();
-
-            // it should first try /db/_session
-            dispatcher.takeRequestBlocking(MockHelper.PATH_REGEX_SESSION);
-
-            // and then it should fallback to /_session
-            dispatcher.takeRequestBlocking(MockHelper.PATH_REGEX_SESSION_COUCHDB);
-
-            boolean success = replicationDoneSignal.await(30, TimeUnit.SECONDS);
-            Assert.assertTrue(success);
-        } finally {
-            server.shutdown();
-        }
-    }
-
-    /**
-     * - Start one shot replication
-     * - Changes feed request returns error
-     * - Change tracker stops
-     * - Replication stops -- make sure ChangeListener gets error
-     * <p/>
-     * https://github.com/couchbase/couchbase-lite-java-core/issues/334
-     */
-    public void testChangeTrackerError() throws Exception {
-
-        // create mockwebserver and custom dispatcher
-        MockDispatcher dispatcher = new MockDispatcher();
-        MockWebServer server = MockHelper.getMockWebServer(dispatcher);
-        dispatcher.setServerType(MockDispatcher.ServerType.SYNC_GW);
-        try {
-
-            // checkpoint GET response w/ 404 + respond to all PUT Checkpoint requests
-            MockCheckpointPut mockCheckpointPut = new MockCheckpointPut();
-            mockCheckpointPut.setSticky(true);
-            dispatcher.enqueueResponse(MockHelper.PATH_REGEX_CHECKPOINT, mockCheckpointPut);
-
-            // 404 response to _changes feed (sticky)
-            MockResponse mockChangesFeed = new MockResponse();
-            MockHelper.set404NotFoundJson(mockChangesFeed);
-            WrappedSmartMockResponse wrapped = new WrappedSmartMockResponse(mockChangesFeed);
-            wrapped.setSticky(true);
-            dispatcher.enqueueResponse(MockHelper.PATH_REGEX_CHANGES, wrapped);
-
-            // start mock server
-            server.play();
-
-            // run pull replication
-            Replication pullReplication = database.createPullReplication(server.getUrl("/db"));
-
-            final CountDownLatch changeEventError = new CountDownLatch(1);
-            pullReplication.addChangeListener(new Replication.ChangeListener() {
-                @Override
-                public void changed(Replication.ChangeEvent event) {
-                    if (event.getError() != null) {
-                        changeEventError.countDown();
-                    }
-                }
-            });
-
-            runReplication(pullReplication);
-            Assert.assertTrue(pullReplication.getLastError() != null);
-
-            boolean success = changeEventError.await(5, TimeUnit.SECONDS);
-            Assert.assertTrue(success);
-        } finally {
-            server.shutdown();
-        }
-    }
-
-    /**
-     * https://github.com/couchbase/couchbase-lite-java-core/issues/358
-     *
-     * @related: https://github.com/couchbase/couchbase-lite-java-core/issues/55
-     * related: testContinuousPushReplicationGoesIdle()
-     * <p/>
-     * test steps:
-     * - start replicator
-     * - make sure replicator becomes idle state
-     * - add N docs
-     * - when callback state == idle
-     * - assert that mock has received N docs
-     */
-    public void testContinuousPushReplicationGoesIdleTwice() throws Exception {
-
-        // /_local/*
-        // /_revs_diff
-        // /_bulk_docs
-        // /_local/*
-        final int EXPECTED_REQUEST_COUNT = 4;
-
-        // make sure we are starting empty
-        assertEquals(0, database.getLastSequenceNumber());
-
-        // 1. Setup MockWebServer
-
-        // create mockwebserver and custom dispatcher
-        MockDispatcher dispatcher = new MockDispatcher();
-        final MockWebServer server = MockHelper.getMockWebServer(dispatcher);
-        dispatcher.setServerType(MockDispatcher.ServerType.SYNC_GW);
-        try {
-
-            // checkpoint GET response w/ 404.  also receives checkpoint PUT's
-            MockCheckpointPut mockCheckpointPut = new MockCheckpointPut();
-            mockCheckpointPut.setSticky(true);
-            mockCheckpointPut.setDelayMs(500);
-            dispatcher.enqueueResponse(MockHelper.PATH_REGEX_CHECKPOINT, mockCheckpointPut);
-
-            // _revs_diff response -- everything missing
-            MockRevsDiff mockRevsDiff = new MockRevsDiff();
-            dispatcher.enqueueResponse(MockHelper.PATH_REGEX_REVS_DIFF, mockRevsDiff);
-
-            // _bulk_docs response -- everything stored
-            MockBulkDocs mockBulkDocs = new MockBulkDocs();
-            dispatcher.enqueueResponse(MockHelper.PATH_REGEX_BULK_DOCS, mockBulkDocs);
-
-            server.play();
-
-            // 2. Create replication
-            Replication replication = database.createPushReplication(server.getUrl("/db"));
-            replication.setContinuous(true);
-            CountDownLatch replicationIdle = new CountDownLatch(1);
-            ReplicationIdleObserver idleObserver = new ReplicationIdleObserver(replicationIdle);
-            replication.addChangeListener(idleObserver);
-            replication.start();
-
-            // 3. Wait until idle (make sure replicator becomes IDLE state)
-            boolean success = replicationIdle.await(30, TimeUnit.SECONDS);
-            assertTrue(success);
-            replication.removeChangeListener(idleObserver);
-
-            // 4. make sure if /_local was called by replicator after start and before idle
-            RecordedRequest request1 = dispatcher.takeRequestBlocking(MockHelper.PATH_REGEX_CHECKPOINT);
-            assertNotNull(request1);
-            dispatcher.takeRecordedResponseBlocking(request1);
-            assertEquals(1, server.getRequestCount());
-
-            // 5. Add replication change listener for transition to IDLE
-            class ReplicationTransitionToIdleObserver implements Replication.ChangeListener {
-                private CountDownLatch doneSignal;
-                private CountDownLatch checkSignal;
-
-                public ReplicationTransitionToIdleObserver(CountDownLatch doneSignal, CountDownLatch checkSignal) {
-                    this.doneSignal = doneSignal;
-                    this.checkSignal = checkSignal;
-                }
-
-                public void changed(Replication.ChangeEvent event) {
-                    Log.w(Log.TAG_SYNC, "[ChangeListener.changed()] event => " + event.toString());
-                    if (event.getTransition() != null) {
-                        if (event.getTransition().getSource() != event.getTransition().getDestination() &&
-                                event.getTransition().getDestination() == ReplicationState.IDLE) {
-                            Log.w(Log.TAG_SYNC, "[ChangeListener.changed()] Transition to  IDLE");
-                            Log.w(Log.TAG_SYNC, "[ChangeListener.changed()] Request Count => " + server.getRequestCount());
-
-                            this.doneSignal.countDown();
-
-                            // When replicator becomes IDLE state, check if all requests are completed
-                            // assertEquals in inner class does not work....
-                            // Note: sometimes server.getRequestCount() returns expected number - 1.
-                            //       Is it timing issue?
-                            if (EXPECTED_REQUEST_COUNT == server.getRequestCount() ||
-                                    EXPECTED_REQUEST_COUNT - 1 == server.getRequestCount()) {
-                                this.checkSignal.countDown();
-                            }
-                        }
-                    }
-                }
-            }
-            CountDownLatch checkStateToIdle = new CountDownLatch(1);
-            CountDownLatch checkRequestCount = new CountDownLatch(1);
-            ReplicationTransitionToIdleObserver replicationTransitionToIdleObserver =
-                    new ReplicationTransitionToIdleObserver(checkStateToIdle, checkRequestCount);
-            replication.addChangeListener(replicationTransitionToIdleObserver);
-            Log.w(Log.TAG_SYNC, "Added listener for transition to IDLE");
-
-            // 6. Add doc(s)
-            for (int i = 1; i <= 1; i++) {
-                Map<String, Object> properties1 = new HashMap<String, Object>();
-                properties1.put("doc" + String.valueOf(i), "testContinuousPushReplicationGoesIdleTooSoon " + String.valueOf(i));
-                final Document doc = createDocWithProperties(properties1);
-            }
-
-            // 7. Wait until idle (make sure replicator becomes IDLE state from other state)
-            // NOTE: 12/17/2014 - current code fails here because after adding listener, state never changed from IDLE
-            //       By implementing stateMachine for Replication completely, address this failure.
-            success = checkStateToIdle.await(20, TimeUnit.SECONDS); // check if state becomes IDLE from other state
-            assertTrue(success);
-            success = checkRequestCount.await(20, TimeUnit.SECONDS); // check if request count is 4 when state becomes IDLE
-            assertTrue(success);
-
-            // 8. Make sure some of requests are called
-            // _bulk_docs
-            RecordedRequest request3 = dispatcher.takeRequestBlocking(MockHelper.PATH_REGEX_BULK_DOCS);
-            assertNotNull(request3);
-            dispatcher.takeRecordedResponseBlocking(request3);
-
-            // double check total request
-            Log.w(Log.TAG_SYNC, "Total Requested Count before stop replicator => " + server.getRequestCount());
-            assertTrue(EXPECTED_REQUEST_COUNT == server.getRequestCount() ||
-                    EXPECTED_REQUEST_COUNT - 1 == server.getRequestCount());
-
-            // 9. Stop replicator
-            replication.removeChangeListener(replicationTransitionToIdleObserver);
-            stopReplication(replication);
-        } finally {
-            server.shutdown();
-        }
-    }
-
-    /**
-     * https://github.com/couchbase/couchbase-lite-java-core/issues/358
-     * <p/>
-     * related: testContinuousPushReplicationGoesIdleTooSoon()
-     * testContinuousPushReplicationGoesIdle()
-     * <p/>
-     * test steps:
-     * - add N docs
-     * - start replicator
-     * - when callback state == idle
-     * - assert that mock has received N docs
-     */
-    public void failingTestContinuousPushReplicationGoesIdleTooSoon() throws Exception {
-
-        // smaller batch size so there are multiple requests to _bulk_docs
-        int previous = ReplicationInternal.INBOX_CAPACITY;
-        ReplicationInternal.INBOX_CAPACITY = 5;
-        int numDocs = ReplicationInternal.INBOX_CAPACITY * 5;
-
-        // make sure we are starting empty
-        assertEquals(0, database.getLastSequenceNumber());
-
-        // Add doc(s)
-        // NOTE: more documents causes more HTTP calls. It could be more than 4 times...
-        for (int i = 1; i <= numDocs; i++) {
-            Map<String, Object> properties = new HashMap<String, Object>();
-            properties.put("doc" + String.valueOf(i), "testContinuousPushReplicationGoesIdleTooSoon " + String.valueOf(i));
-            final Document doc = createDocWithProperties(properties);
-        }
-
-        // Setup MockWebServer
-        // create mockwebserver and custom dispatcher
-        MockDispatcher dispatcher = new MockDispatcher();
-        final MockWebServer server = MockHelper.getMockWebServer(dispatcher);
-        dispatcher.setServerType(MockDispatcher.ServerType.SYNC_GW);
-        try {
-            // checkpoint GET response w/ 404.  also receives checkpoint PUT's
-            MockCheckpointPut mockCheckpointPut = new MockCheckpointPut();
-            mockCheckpointPut.setSticky(true);
-            mockCheckpointPut.setDelayMs(500);
-            dispatcher.enqueueResponse(MockHelper.PATH_REGEX_CHECKPOINT, mockCheckpointPut);
-            // _revs_diff response -- everything missing
-            MockRevsDiff mockRevsDiff = new MockRevsDiff();
-            mockRevsDiff.setSticky(true);
-            dispatcher.enqueueResponse(MockHelper.PATH_REGEX_REVS_DIFF, mockRevsDiff);
-            // _bulk_docs response -- everything stored
-            MockBulkDocs mockBulkDocs = new MockBulkDocs();
-            mockBulkDocs.setSticky(true);
-            dispatcher.enqueueResponse(MockHelper.PATH_REGEX_BULK_DOCS, mockBulkDocs);
-            server.play();
-
-            // Create replicator
-            Replication replication = database.createPushReplication(server.getUrl("/db"));
-            replication.setContinuous(true);
-            // special change listener for this test case.
-            class ReplicationTransitionToIdleObserver implements Replication.ChangeListener {
-                private CountDownLatch enterIdleStateSignal;
-
-                public ReplicationTransitionToIdleObserver(CountDownLatch enterIdleStateSignal) {
-                    this.enterIdleStateSignal = enterIdleStateSignal;
-                }
-
-                public void changed(Replication.ChangeEvent event) {
-                    Log.w(Log.TAG_SYNC, "[ChangeListener.changed()] event => " + event.toString());
-                    if (event.getTransition() != null) {
-                        if (event.getTransition().getSource() != event.getTransition().getDestination() &&
-                                event.getTransition().getDestination() == ReplicationState.IDLE) {
-                            Log.w(Log.TAG_SYNC, "[ChangeListener.changed()] Transition to  IDLE");
-                            Log.w(Log.TAG_SYNC, "[ChangeListener.changed()] Request Count => " + server.getRequestCount());
-
-                            this.enterIdleStateSignal.countDown();
-                        }
-                    }
-                }
-            }
-            CountDownLatch enterIdleStateSignal = new CountDownLatch(1);
-            ReplicationTransitionToIdleObserver replicationTransitionToIdleObserver = new ReplicationTransitionToIdleObserver(enterIdleStateSignal);
-            replication.addChangeListener(replicationTransitionToIdleObserver);
-            replication.start();
-
-            // Wait until idle (make sure replicator becomes IDLE state from other state)
-            boolean success = enterIdleStateSignal.await(20, TimeUnit.SECONDS);
-            assertTrue(success);
-
-            // Once the replicator is idle get a snapshot of all the requests its made to _bulk_docs endpoint
-            int numDocsPushed = 0;
-            BlockingQueue<RecordedRequest> requests = dispatcher.getRequestQueueSnapshot(MockHelper.PATH_REGEX_BULK_DOCS);
-            for (RecordedRequest request : requests) {
-                Log.i(Log.TAG_SYNC, "request: %s", request);
-                byte[] body = MockHelper.getUncompressedBody(request);
-                Map<String, Object> jsonMap = MockHelper.getJsonMapFromRequest(body);
-                List docs = (List) jsonMap.get("docs");
-                numDocsPushed += docs.size();
-            }
-
-            // WORKAROUND: CBL Java Unit Test on Jenkins rarely fails following.
-            // TODO: Need to fix: https://github.com/couchbase/couchbase-lite-java-core/issues/446
-            // It seems threading issue exists, and replicator becomes IDLE even tasks in batcher.
-            if (System.getProperty("java.vm.name").equalsIgnoreCase("Dalvik")) {
-                // Assert that all docs have already been pushed by the time it goes IDLE
-                assertEquals(numDocs, numDocsPushed);
-            }
-
-            // Stop replicator and MockWebServer
-            stopReplication(replication);
-
-            // wait until checkpoint is pushed, since it can happen _after_ replication is finished.
-            // if this isn't done, there can be IOExceptions when calling server.shutdown()
-            waitForPutCheckpointRequestWithSeq(dispatcher, (int) database.getLastSequenceNumber());
-
-        } finally {
-            server.shutdown();
-            ReplicationInternal.INBOX_CAPACITY = previous;
-        }
-    }
-
-    /**
-     * https://github.com/couchbase/couchbase-lite-java-core/issues/352
-     * <p/>
-     * When retrying a replication, make sure to get session & checkpoint.
-     */
-    public void testCheckSessionAndCheckpointWhenRetryingReplication() throws Exception {
-        final int VALIDATION_RETRIES = 3;
-        final int TEMP_RETRY_DELAY_MS = RemoteRequestRetry.RETRY_DELAY_MS;
-        final int TEMP_RETRY_DELAY_SECONDS = ReplicationInternal.RETRY_DELAY_SECONDS;
-        try {
-            RemoteRequestRetry.RETRY_DELAY_MS = 5;       // speed up test execution (inner loop retry delay)
-            ReplicationInternal.RETRY_DELAY_SECONDS = 1; // speed up test execution (outer loop retry delay)
-
-            String fakeEmail = "myfacebook@gmail.com";
-
-            // create mockwebserver and custom dispatcher
-            MockDispatcher dispatcher = new MockDispatcher();
-            MockWebServer server = MockHelper.getMockWebServer(dispatcher);
-            dispatcher.setServerType(MockDispatcher.ServerType.SYNC_GW);
-            try {
-
-                // set up request
-                {
-                    // response for /db/_session
-                    MockSessionGet mockSessionGet = new MockSessionGet();
-                    dispatcher.enqueueResponse(MockHelper.PATH_REGEX_SESSION, mockSessionGet.generateMockResponse());
-
-                    // response for /db/_facebook
-                    MockFacebookAuthPost mockFacebookAuthPost = new MockFacebookAuthPost();
-                    dispatcher.enqueueResponse(MockHelper.PATH_REGEX_FACEBOOK_AUTH, mockFacebookAuthPost.generateMockResponseForSuccess(fakeEmail));
-
-                    // response for /db/_local/.*
-                    MockCheckpointPut mockCheckpointPut = new MockCheckpointPut();
-                    mockCheckpointPut.setSticky(true);
-                    mockCheckpointPut.setDelayMs(500);
-                    dispatcher.enqueueResponse(MockHelper.PATH_REGEX_CHECKPOINT, mockCheckpointPut);
-
-                    // response for /db/_revs_diff
-                    MockRevsDiff mockRevsDiff = new MockRevsDiff();
-                    mockRevsDiff.setSticky(true);
-                    dispatcher.enqueueResponse(MockHelper.PATH_REGEX_REVS_DIFF, mockRevsDiff);
-
-                    // response for /db/_bulk_docs  -- 503 errors
-                    MockResponse mockResponse = new MockResponse().setResponseCode(503);
-                    WrappedSmartMockResponse mockBulkDocs = new WrappedSmartMockResponse(mockResponse, false);
-                    mockBulkDocs.setSticky(true);
-                    dispatcher.enqueueResponse(MockHelper.PATH_REGEX_BULK_DOCS, mockBulkDocs);
-                }
-                server.play();
-
-                // register bogus fb token
-                Authenticator facebookAuthenticator = AuthenticatorFactory.createFacebookAuthenticator("fake_access_token");
-
-                // create replication
-                Replication replication = database.createPushReplication(server.getUrl("/db"));
-                replication.setAuthenticator(facebookAuthenticator);
-                replication.setContinuous(true);
-                CountDownLatch replicationIdle = new CountDownLatch(1);
-                ReplicationIdleObserver idleObserver = new ReplicationIdleObserver(replicationIdle);
-                replication.addChangeListener(idleObserver);
-                replication.start();
-
-                // wait until idle
-                boolean success = replicationIdle.await(30, TimeUnit.SECONDS);
-                assertTrue(success);
-                replication.removeChangeListener(idleObserver);
-
-                // create a doc in local db
-                Document doc1 = createDocumentForPushReplication("doc1", null, null);
-
-                // initial request
-                {
-                    // check /db/_session
-                    RecordedRequest sessionRequest = dispatcher.takeRequestBlocking(MockHelper.PATH_REGEX_SESSION);
-                    assertNotNull(sessionRequest);
-                    dispatcher.takeRecordedResponseBlocking(sessionRequest);
-
-                    // check /db/_facebook
-                    RecordedRequest facebookSessionRequest = dispatcher.takeRequestBlocking(MockHelper.PATH_REGEX_FACEBOOK_AUTH);
-                    assertNotNull(facebookSessionRequest);
-                    dispatcher.takeRecordedResponseBlocking(facebookSessionRequest);
-
-                    // check /db/_local/.*
-                    RecordedRequest checkPointRequest = dispatcher.takeRequestBlocking(MockHelper.PATH_REGEX_CHECKPOINT);
-                    assertNotNull(checkPointRequest);
-                    dispatcher.takeRecordedResponseBlocking(checkPointRequest);
-
-                    // check /db/_revs_diff
-                    RecordedRequest revsDiffRequest = dispatcher.takeRequestBlocking(MockHelper.PATH_REGEX_REVS_DIFF);
-                    assertNotNull(revsDiffRequest);
-                    dispatcher.takeRecordedResponseBlocking(revsDiffRequest);
-
-                    // we should expect to at least see numAttempts attempts at doing POST to _bulk_docs
-                    // 1st attempt
-                    // numAttempts are number of times retry in 1 attempt.
-                    int numAttempts = RemoteRequestRetry.MAX_RETRIES + 1; // total number of attempts = 4 (1 initial + MAX_RETRIES)
-                    for (int i = 0; i < numAttempts; i++) {
-                        RecordedRequest request = dispatcher.takeRequestBlocking(MockHelper.PATH_REGEX_BULK_DOCS);
-                        assertNotNull(request);
-                        dispatcher.takeRecordedResponseBlocking(request);
-                    }
-                }
-
-                // To test following, requires to fix #299 (improve retry behavior)
-
-                // Retry requests
-                // outer retry loop
-                for (int j = 0; j < VALIDATION_RETRIES; j++) {
-
-                    // MockSessionGet does not support isSticky
-                    MockSessionGet mockSessionGet = new MockSessionGet();
-                    dispatcher.enqueueResponse(MockHelper.PATH_REGEX_SESSION, mockSessionGet.generateMockResponse());
-
-                    // MockFacebookAuthPost does not support isSticky
-                    MockFacebookAuthPost mockFacebookAuthPost = new MockFacebookAuthPost();
-                    dispatcher.enqueueResponse(MockHelper.PATH_REGEX_FACEBOOK_AUTH, mockFacebookAuthPost.generateMockResponseForSuccess(fakeEmail));
-
-                    // *** Retry must include session & check point ***
-
-                    // check /db/_session
-                    RecordedRequest sessionRequest = dispatcher.takeRequestBlocking(MockHelper.PATH_REGEX_SESSION);
-                    assertNotNull(sessionRequest);
-                    dispatcher.takeRecordedResponseBlocking(sessionRequest);
-
-                    // check /db/_facebook
-                    RecordedRequest facebookSessionRequest = dispatcher.takeRequestBlocking(MockHelper.PATH_REGEX_FACEBOOK_AUTH);
-                    assertNotNull(facebookSessionRequest);
-                    dispatcher.takeRecordedResponseBlocking(facebookSessionRequest);
-
-                    // check /db/_local/.*
-                    RecordedRequest checkPointRequest = dispatcher.takeRequestBlocking(MockHelper.PATH_REGEX_CHECKPOINT);
-                    assertNotNull(checkPointRequest);
-                    dispatcher.takeRecordedResponseBlocking(checkPointRequest);
-
-                    // check /db/_revs_diff
-                    RecordedRequest revsDiffRequest = dispatcher.takeRequestBlocking(MockHelper.PATH_REGEX_REVS_DIFF);
-                    assertNotNull(revsDiffRequest);
-                    dispatcher.takeRecordedResponseBlocking(revsDiffRequest);
-
-                    // we should expect to at least see numAttempts attempts at doing POST to _bulk_docs
-                    // 1st attempt
-                    // numAttempts are number of times retry in 1 attempt.
-                    int numAttempts = RemoteRequestRetry.MAX_RETRIES + 1; // total number of attempts = 4 (1 initial + MAX_RETRIES)
-                    for (int i = 0; i < numAttempts; i++) {
-                        RecordedRequest request = dispatcher.takeRequestBlocking(MockHelper.PATH_REGEX_BULK_DOCS);
-                        assertNotNull(request);
-                        dispatcher.takeRecordedResponseBlocking(request);
-                    }
-                }
-
-                stopReplication(replication);
-            } finally {
-                server.shutdown();
-            }
-        } finally {
-            RemoteRequestRetry.RETRY_DELAY_MS = TEMP_RETRY_DELAY_MS;
-            ReplicationInternal.RETRY_DELAY_SECONDS = TEMP_RETRY_DELAY_SECONDS;
-        }
-    }
-
-    /**
-     * https://github.com/couchbase/couchbase-lite-java-core/issues/352
-     * <p/>
-     * Makes the replicator stop, even if it is continuous, when it receives a permanent-type error
-     */
-    public void failingTestStopReplicatorWhenRetryingReplicationWithPermanentError() throws Exception {
-        final int TEMP_RETRY_DELAY_MS = RemoteRequestRetry.RETRY_DELAY_MS;
-        final int TEMP_RETRY_DELAY_SECONDS = ReplicationInternal.RETRY_DELAY_SECONDS;
-        RemoteRequestRetry.RETRY_DELAY_MS = 5;       // speed up test execution (inner loop retry delay)
-        ReplicationInternal.RETRY_DELAY_SECONDS = 1; // speed up test execution (outer loop retry delay)
-        try {
-            // create mockwebserver and custom dispatcher
-            MockDispatcher dispatcher = new MockDispatcher();
-            MockWebServer server = MockHelper.getMockWebServer(dispatcher);
-            dispatcher.setServerType(MockDispatcher.ServerType.SYNC_GW);
-            // set up request
-            {
-                // response for /db/_local/.*
-                MockCheckpointPut mockCheckpointPut = new MockCheckpointPut();
-                mockCheckpointPut.setSticky(true);
-                mockCheckpointPut.setDelayMs(500);
-                dispatcher.enqueueResponse(MockHelper.PATH_REGEX_CHECKPOINT, mockCheckpointPut);
-
-                // response for /db/_revs_diff
-                MockRevsDiff mockRevsDiff = new MockRevsDiff();
-                mockRevsDiff.setSticky(true);
-                dispatcher.enqueueResponse(MockHelper.PATH_REGEX_REVS_DIFF, mockRevsDiff);
-
-                // response for /db/_bulk_docs  -- 400 Bad Request (not transient error)
-                MockResponse mockResponse = new MockResponse().setResponseCode(400);
-                WrappedSmartMockResponse mockBulkDocs = new WrappedSmartMockResponse(mockResponse, false);
-                mockBulkDocs.setSticky(true);
-                dispatcher.enqueueResponse(MockHelper.PATH_REGEX_BULK_DOCS, mockBulkDocs);
-            }
-            server.play();
-
-            // create replication
-            Replication replication = database.createPushReplication(server.getUrl("/db"));
-            replication.setContinuous(true);
-            // add replication observer for IDLE state
-            CountDownLatch replicationIdle = new CountDownLatch(1);
-            ReplicationIdleObserver idleObserver = new ReplicationIdleObserver(replicationIdle);
-            replication.addChangeListener(idleObserver);
-            // add replication observer for finished
-            CountDownLatch replicationDoneSignal = new CountDownLatch(1);
-            ReplicationFinishedObserver replicationFinishedObserver = new ReplicationFinishedObserver(replicationDoneSignal);
-            replication.addChangeListener(replicationFinishedObserver);
-
-            replication.start();
-
-            // wait until idle
-            boolean success = replicationIdle.await(30, TimeUnit.SECONDS);
-            assertTrue(success);
-            replication.removeChangeListener(idleObserver);
-
-            // create a doc in local db
-            Document doc1 = createDocumentForPushReplication("doc1", null, null);
-
-            // initial request
-            {
-                // check /db/_local/.*
-                RecordedRequest checkPointRequest = dispatcher.takeRequestBlocking(MockHelper.PATH_REGEX_CHECKPOINT);
-                assertNotNull(checkPointRequest);
-                dispatcher.takeRecordedResponseBlocking(checkPointRequest);
-
-                // check /db/_revs_diff
-                RecordedRequest revsDiffRequest = dispatcher.takeRequestBlocking(MockHelper.PATH_REGEX_REVS_DIFF);
-                assertNotNull(revsDiffRequest);
-                dispatcher.takeRecordedResponseBlocking(revsDiffRequest);
-
-                // we should observe only one POST to _bulk_docs request because error is not transient error
-                RecordedRequest request = dispatcher.takeRequestBlocking(MockHelper.PATH_REGEX_BULK_DOCS);
-                assertNotNull(request);
-                dispatcher.takeRecordedResponseBlocking(request);
-            }
-
-            // Without fixing CBL Java Core #352, following code causes hang.
-
-            // wait for replication to finish
-            boolean didNotTimeOut = replicationDoneSignal.await(180, TimeUnit.SECONDS);
-            Log.d(TAG, "replicationDoneSignal.await done, didNotTimeOut: " + didNotTimeOut);
-            assertFalse(replication.isRunning());
-
-            server.shutdown();
-        } finally {
-            RemoteRequestRetry.RETRY_DELAY_MS = TEMP_RETRY_DELAY_MS;
-            ReplicationInternal.RETRY_DELAY_SECONDS = TEMP_RETRY_DELAY_SECONDS;
-        }
-    }
-
-    /**
-     * https://github.com/couchbase/couchbase-lite-java-core/issues/356
-     */
-    public void testReplicationRestartPreservesValues() throws Exception {
-
-        // make sure we are starting empty
-        assertEquals(0, database.getLastSequenceNumber());
-
-        // add docs
-        Map<String, Object> properties1 = new HashMap<String, Object>();
-        properties1.put("doc1", "testContinuousPushReplicationGoesIdle");
-        final Document doc1 = createDocWithProperties(properties1);
-
-        // create mockwebserver and custom dispatcher
-        MockDispatcher dispatcher = new MockDispatcher();
-        MockWebServer server = MockHelper.getMockWebServer(dispatcher);
-        dispatcher.setServerType(MockDispatcher.ServerType.SYNC_GW);
-        try {
-            server.play();
-
-            // checkpoint GET response w/ 404.  also receives checkpoint PUT's
-            MockCheckpointPut mockCheckpointPut = new MockCheckpointPut();
-            mockCheckpointPut.setSticky(true);
-            dispatcher.enqueueResponse(MockHelper.PATH_REGEX_CHECKPOINT, mockCheckpointPut);
-
-            // _revs_diff response -- everything missing
-            MockRevsDiff mockRevsDiff = new MockRevsDiff();
-            dispatcher.enqueueResponse(MockHelper.PATH_REGEX_REVS_DIFF, mockRevsDiff);
-
-            // _bulk_docs response -- everything stored
-            MockBulkDocs mockBulkDocs = new MockBulkDocs();
-            dispatcher.enqueueResponse(MockHelper.PATH_REGEX_BULK_DOCS, mockBulkDocs);
-
-            // create continuos replication
-            Replication pusher = database.createPushReplication(server.getUrl("/db"));
-            pusher.setContinuous(true);
-
-            // add filter properties to the replicator
-            String filterName = "app/clientIdAndTablesSchemeDocIdFilter";
-            pusher.setFilter(filterName);
-            Map<String, Object> filterParams = new HashMap<String, Object>();
-            String filterParam = "tablesSchemeDocId";
-            String filterVal = "foo";
-            filterParams.put(filterParam, filterVal);
-            pusher.setFilterParams(filterParams);
-
-            // doc ids
-            pusher.setDocIds(Arrays.asList(doc1.getId()));
-
-            // custom authenticator
-            BasicAuthenticator authenticator = new BasicAuthenticator("foo", "bar");
-            pusher.setAuthenticator(authenticator);
-
-            // custom request headers
-            Map<String, Object> requestHeaders = new HashMap<String, Object>();
-            requestHeaders.put("foo", "bar");
-            pusher.setHeaders(requestHeaders);
-
-            // create target
-            pusher.setCreateTarget(true);
-
-            // start the continuous replication
-            CountDownLatch replicationIdleSignal = new CountDownLatch(1);
-            ReplicationIdleObserver replicationIdleObserver = new ReplicationIdleObserver(replicationIdleSignal);
-            pusher.addChangeListener(replicationIdleObserver);
-            pusher.start();
-
-            // wait until we get an IDLE event
-            boolean successful = replicationIdleSignal.await(30, TimeUnit.SECONDS);
-            assertTrue(successful);
-
-            // restart the replication
-            CountDownLatch replicationIdleSignal2 = new CountDownLatch(1);
-            ReplicationIdleObserver replicationIdleObserver2 = new ReplicationIdleObserver(replicationIdleSignal2);
-            pusher.addChangeListener(replicationIdleObserver2);
-            pusher.restart();
-
-            // wait until we get another IDLE event
-            successful = replicationIdleSignal2.await(30, TimeUnit.SECONDS);
-            assertTrue(successful);
-
-            // verify the restarted replication still has the values we set up earlier
-            assertEquals(filterName, pusher.getFilter());
-            assertTrue(pusher.getFilterParams().size() == 1);
-            assertEquals(filterVal, pusher.getFilterParams().get(filterParam));
-            assertTrue(pusher.isContinuous());
-            assertEquals(Arrays.asList(doc1.getId()), pusher.getDocIds());
-            assertEquals(authenticator, pusher.getAuthenticator());
-            assertEquals(requestHeaders, pusher.getHeaders());
-            assertTrue(pusher.shouldCreateTarget());
-        } finally {
-            server.shutdown();
-        }
-    }
-
-    /**
-     * The observed problem:
-     * <p/>
-     * - 1. Start continuous pull
-     * - 2. Wait until it goes IDLE (this works fine)
-     * - 3. Add a new document directly to the Sync Gateway
-     * - 4. The continuous pull goes from IDLE -> RUNNING
-     * - 5. Wait until it goes IDLE again (this doesn't work, it never goes back to IDLE)
-     * <p/>
-     * The test case below simulates the above scenario using a mock sync gateway.
-     * <p/>
-     * https://github.com/couchbase/couchbase-lite-java-core/issues/383
-     */
-    public void testContinuousPullReplicationGoesIdleTwice() throws Exception {
-        Log.d(TAG, "TEST START");
-
-        // create mockwebserver and custom dispatcher
-        MockDispatcher dispatcher = new MockDispatcher();
-        MockWebServer server = MockHelper.getMockWebServer(dispatcher);
-        dispatcher.setServerType(MockDispatcher.ServerType.SYNC_GW);
-        try {
-            // checkpoint PUT or GET response (sticky)
-            MockCheckpointPut mockCheckpointPut = new MockCheckpointPut();
-            mockCheckpointPut.setSticky(true);
-            dispatcher.enqueueResponse(MockHelper.PATH_REGEX_CHECKPOINT, mockCheckpointPut);
-
-            // add non-sticky changes response that returns no changes
-            // this will cause the pull replicator to go into the IDLE state
-            MockChangesFeed mockChangesFeed = new MockChangesFeed();
-            dispatcher.enqueueResponse(MockHelper.PATH_REGEX_CHANGES, mockChangesFeed.generateMockResponse());
-
-            // add _changes response that just blocks for a few seconds to emulate
-            // server that doesn't have any new changes.  while the puller is blocked on this request
-            // to the _changes feed, the test will add a new changes listener that waits until it goes
-            // into the RUNNING state
-            MockChangesFeedNoResponse mockChangesFeedNoResponse = new MockChangesFeedNoResponse();
-            // It seems 5 sec delay might not be necessary. It reduce test duration 5 sec
-            //mockChangesFeedNoResponse.setDelayMs(5 * 1000);
-            dispatcher.enqueueResponse(MockHelper.PATH_REGEX_CHANGES, mockChangesFeedNoResponse);
-
-            // 3.
-            // after the above changes feed response returns after 5 seconds, the next time
-            // the puller gets the _changes feed, return a response that there is 1 new doc.
-            // this will cause the puller to go from IDLE -> RUNNING
-            MockDocumentGet.MockDocument mockDoc1 = new MockDocumentGet.MockDocument("doc1", "1-5e38", 1);
-            mockDoc1.setJsonMap(MockHelper.generateRandomJsonMap());
-            mockChangesFeed = new MockChangesFeed();
-            mockChangesFeed.add(new MockChangesFeed.MockChangedDoc(mockDoc1));
-            dispatcher.enqueueResponse(MockHelper.PATH_REGEX_CHANGES, mockChangesFeed.generateMockResponse());
-
-            // at this point, the mock _changes feed is done simulating new docs on the sync gateway
-            // since we've done enough to reproduce the problem.  so at this point, just make the changes
-            // feed block for a long time.
-            MockChangesFeedNoResponse mockChangesFeedNoResponse2 = new MockChangesFeedNoResponse();
-            mockChangesFeedNoResponse2.setDelayMs(6000 * 1000);  // block for > 1hr
-            mockChangesFeedNoResponse2.setSticky(true);  // continue this behavior indefinitely
-            dispatcher.enqueueResponse(MockHelper.PATH_REGEX_CHANGES, mockChangesFeedNoResponse2);
-
-            // doc1 response
-            MockDocumentGet mockDocumentGet = new MockDocumentGet(mockDoc1);
-            dispatcher.enqueueResponse(mockDoc1.getDocPathRegex(), mockDocumentGet.generateMockResponse());
-
-            // _revs_diff response -- everything missing
-            MockRevsDiff mockRevsDiff = new MockRevsDiff();
-            mockRevsDiff.setSticky(true);
-            dispatcher.enqueueResponse(MockHelper.PATH_REGEX_REVS_DIFF, mockRevsDiff);
-
-            server.play();
-
-            // create pull replication
-            final Replication pullReplication = database.createPullReplication(server.getUrl("/db"));
-            pullReplication.setContinuous(true);
-
-            final CountDownLatch enteredIdleState1 = new CountDownLatch(1);
-            pullReplication.addChangeListener(new Replication.ChangeListener() {
-                @Override
-                public void changed(Replication.ChangeEvent event) {
-                    if (event.getTransition() != null &&
-                            event.getTransition().getDestination() == ReplicationState.IDLE) {
-                        Log.d(TAG, "Replication is IDLE 1");
-                        enteredIdleState1.countDown();
-                    }
-                }
-            });
-
-            // 1. start pull replication
-            pullReplication.start();
-
-            // 2. wait until its IDLE
-            boolean success = enteredIdleState1.await(30, TimeUnit.SECONDS);
-            assertTrue(success);
-
-            // 3. see server side preparation
-
-            // change listener to see if its RUNNING
-            // we can't add this earlier, because the countdown latch would get
-            // triggered too early (the other approach would be to set the countdown
-            // latch to a higher number)
-            final CountDownLatch enteredRunningState = new CountDownLatch(1);
-            final CountDownLatch enteredIdleState2 = new CountDownLatch(1);
-            pullReplication.addChangeListener(new Replication.ChangeListener() {
-                @Override
-                public void changed(Replication.ChangeEvent event) {
-                    if (event.getTransition() != null &&
-                            event.getTransition().getDestination() == ReplicationState.RUNNING) {
-                        if (enteredRunningState.getCount() > 0) {
-                            Log.d(TAG, "Replication is RUNNING");
-                            enteredRunningState.countDown();
-                        }
-                    }
-                    // second IDLE change listener
-                    // handling IDLE event here. It seems IDLE event was fired before set IDLE event handler
-                    else if (event.getTransition() != null &&
-                            event.getTransition().getDestination() == ReplicationState.IDLE) {
-                        if (enteredRunningState.getCount() <= 0 && enteredIdleState2.getCount() > 0) {
-                            Log.d(TAG, "Replication is IDLE 2");
-                            enteredIdleState2.countDown();
-                        }
-                    }
-                }
-            });
-
-            // 4. wait until its RUNNING
-            Log.d(TAG, "WAIT for RUNNING");
-            success = enteredRunningState.await(30, TimeUnit.SECONDS);
-            assertTrue(success);
-
-            // 5. wait until its IDLE again.  before the fix, it would never go IDLE again, and so
-            // this would timeout and the test would fail.
-            Log.d(TAG, "WAIT for IDLE");
-            success = enteredIdleState2.await(30, TimeUnit.SECONDS);
-            assertTrue(success);
-
-            Log.d(TAG, "STOP REPLICATOR");
-
-            // clean up
-            stopReplication(pullReplication);
-
-            Log.d(TAG, "STOP MOCK SERVER");
-        } finally {
-            server.shutdown();
-        }
-
-
-        Log.d(TAG, "TEST DONE");
-    }
-
-    /**
-     * Test case that makes sure STOPPED notification is sent only once with continuous pull replication
-     * https://github.com/couchbase/couchbase-lite-android/issues/442
-     */
-    public void testContinuousPullReplicationSendStoppedOnce() throws Exception {
-        Log.d(TAG, "TEST START");
-
-        // create mockwebserver and custom dispatcher
-        MockDispatcher dispatcher = new MockDispatcher();
-        MockWebServer server = MockHelper.getMockWebServer(dispatcher);
-        dispatcher.setServerType(MockDispatcher.ServerType.SYNC_GW);
-        try {
-            // checkpoint PUT or GET response (sticky)
-            MockCheckpointPut mockCheckpointPut = new MockCheckpointPut();
-            mockCheckpointPut.setSticky(true);
-            dispatcher.enqueueResponse(MockHelper.PATH_REGEX_CHECKPOINT, mockCheckpointPut);
-
-            // add non-sticky changes response that returns no changes
-            // this will cause the pull replicator to go into the IDLE state
-            MockChangesFeed mockChangesFeed = new MockChangesFeed();
-            dispatcher.enqueueResponse(MockHelper.PATH_REGEX_CHANGES, mockChangesFeed.generateMockResponse());
-
-            server.play();
-
-            // create pull replication
-            Replication pullReplication = database.createPullReplication(server.getUrl("/db"));
-            pullReplication.setContinuous(true);
-
-            final CountDownLatch enteredIdleState = new CountDownLatch(1);
-            final CountDownLatch enteredStoppedState = new CountDownLatch(2);
-            pullReplication.addChangeListener(new Replication.ChangeListener() {
-                @Override
-                public void changed(Replication.ChangeEvent event) {
-                    if (event.getTransition().getDestination() == ReplicationState.IDLE) {
-                        Log.d(TAG, "Replication is IDLE");
-                        enteredIdleState.countDown();
-                    } else if (event.getTransition().getDestination() == ReplicationState.STOPPED) {
-                        event.getTransition().getDestination();
-                        Log.d(TAG, "Replication is STOPPED");
-                        enteredStoppedState.countDown();
-                    }
-                }
-            });
-
-            // 1. start pull replication
-            pullReplication.start();
-
-            // 2. wait until its IDLE
-            boolean success = enteredIdleState.await(30, TimeUnit.SECONDS);
-            assertTrue(success);
-
-            // 3. stop pull replication
-            stopReplication(pullReplication);
-
-            // 4. wait until its RUNNING
-            Log.d(TAG, "WAIT for STOPPED");
-            //success = enteredStoppedState.await(Replication.DEFAULT_MAX_TIMEOUT_FOR_SHUTDOWN + 30, TimeUnit.SECONDS); // replicator maximum shutdown timeout 60 sec + additional 30 sec for other stuff
-            // NOTE: 90 sec is too long for unit test. chnaged to 30 sec
-            // NOTE2: 30 sec is still too long for unit test. changed to 15sec.
-            success = enteredStoppedState.await(15, TimeUnit.SECONDS); // replicator maximum shutdown timeout 60 sec + additional 30 sec for other stuff
-            // if STOPPED notification was sent twice, enteredStoppedState becomes 0.
-            assertEquals(1, enteredStoppedState.getCount());
-            assertFalse(success);
-        } finally {
-            Log.d(TAG, "STOP MOCK SERVER");
-            server.shutdown();
-        }
-
-        Log.d(TAG, "TEST DONE");
-    }
-
-    /**
-     * Test case that makes sure STOPPED notification is sent only once with one time pull replication
-     * https://github.com/couchbase/couchbase-lite-android/issues/442
-     */
-    public void testOneTimePullReplicationSendStoppedOnce() throws Exception {
-        Log.d(TAG, "TEST START");
-
-        // create mockwebserver and custom dispatcher
-        MockDispatcher dispatcher = new MockDispatcher();
-        MockWebServer server = MockHelper.getMockWebServer(dispatcher);
-        dispatcher.setServerType(MockDispatcher.ServerType.SYNC_GW);
-        try {
-
-            // checkpoint PUT or GET response (sticky)
-            MockCheckpointPut mockCheckpointPut = new MockCheckpointPut();
-            mockCheckpointPut.setSticky(true);
-            dispatcher.enqueueResponse(MockHelper.PATH_REGEX_CHECKPOINT, mockCheckpointPut);
-
-            // add non-sticky changes response that returns no changes
-            // this will cause the pull replicator to go into the IDLE state
-            MockChangesFeed mockChangesFeed = new MockChangesFeed();
-            dispatcher.enqueueResponse(MockHelper.PATH_REGEX_CHANGES, mockChangesFeed.generateMockResponse());
-
-            server.play();
-
-            // create pull replication
-            Replication pullReplication = database.createPullReplication(server.getUrl("/db"));
-            pullReplication.setContinuous(false);
-
-            // handle STOPPED notification
-            final CountDownLatch enteredStoppedState = new CountDownLatch(2);
-            pullReplication.addChangeListener(new Replication.ChangeListener() {
-                @Override
-                public void changed(Replication.ChangeEvent event) {
-                    if (event.getTransition().getDestination() == ReplicationState.STOPPED) {
-                        Log.d(TAG, "Replication is STOPPED");
-                        enteredStoppedState.countDown();
-                    }
-                }
-            });
-
-            // 1. start pull replication
-            pullReplication.start();
-
-            // 2. wait until its RUNNING
-            Log.d(TAG, "WAIT for STOPPED");
-            boolean success = enteredStoppedState.await(15, TimeUnit.SECONDS);
-            // if STOPPED notification was sent twice, enteredStoppedState becomes 0.
-            assertEquals(1, enteredStoppedState.getCount());
-            assertFalse(success);
-        } finally {
-            Log.d(TAG, "STOP MOCK SERVER");
-            server.shutdown();
-        }
-
-        Log.d(TAG, "TEST DONE");
-    }
-
-    /**
-     * Issue:  Pull Replicator does not send IDLE state after check point
-     * https://github.com/couchbase/couchbase-lite-java-core/issues/389
-     * <p/>
-     * 1. Wait till pull replicator becomes IDLE state
-     * 2. Update change event handler for handling ACTIVE and IDLE
-     * 3. Create document into local db
-     * 4. Based on local doc information, prepare mock change response for 1st /_changes request
-     * 5. Prepare next mock change response for 2nd /_changes request (blocking for while)
-     * 6. wait for Replication IDLE -> ACTIVE -> IDLE
-     */
-    public void testPullReplicatonSendIdleStateAfterCheckPoint() throws Exception {
-        Log.d(TAG, "TEST START");
-
-        // create mockwebserver and custom dispatcher
-        MockDispatcher dispatcher = new MockDispatcher();
-        MockWebServer server = MockHelper.getMockWebServer(dispatcher);
-        dispatcher.setServerType(MockDispatcher.ServerType.SYNC_GW);
-        try {
-
-            // checkpoint PUT or GET response (sticky) (for both push and pull)
-            MockCheckpointPut mockCheckpointPut = new MockCheckpointPut();
-            mockCheckpointPut.setSticky(true);
-            dispatcher.enqueueResponse(MockHelper.PATH_REGEX_CHECKPOINT, mockCheckpointPut);
-
-            // add non-sticky changes response that returns no changes  (for pull)
-            // this will cause the pull replicator to go into the IDLE state
-            MockChangesFeed mockChangesFeedEmpty = new MockChangesFeed();
-            dispatcher.enqueueResponse(MockHelper.PATH_REGEX_CHANGES, mockChangesFeedEmpty.generateMockResponse());
-
-            // start mock server
-            server.play();
-
-            // create pull replication
-            Replication pullReplication = database.createPullReplication(server.getUrl("/db"));
-            pullReplication.setContinuous(true);
-
-            // handler to wait for IDLE
-            final CountDownLatch pullInitialIdleState = new CountDownLatch(1);
-            pullReplication.addChangeListener(new Replication.ChangeListener() {
-                @Override
-                public void changed(Replication.ChangeEvent event) {
-                    if (event.getTransition() != null &&
-                            event.getTransition().getDestination() == ReplicationState.IDLE) {
-                        pullInitialIdleState.countDown();
-                    }
-                }
-            });
-
-            // start pull replication
-            //pushReplication.start();
-            pullReplication.start();
-
-            // 1. Wait till replicator becomes IDLE
-            boolean success = pullInitialIdleState.await(30, TimeUnit.SECONDS);
-            assertTrue(success);
-
-            // clear out existing queued mock responses to make room for new ones
-            dispatcher.clearQueuedResponse(MockHelper.PATH_REGEX_CHANGES);
-
-
-            // 2. Update change event handler for handling ACTIVE and IDLE
-            final CountDownLatch runningSignal = new CountDownLatch(1);
-            final CountDownLatch idleSignal = new CountDownLatch(1);
-            pullReplication.addChangeListener(new Replication.ChangeListener() {
-                @Override
-                public void changed(Replication.ChangeEvent event) {
-                    Log.i(TAG, "[changed] PULL -> " + event);
-                    if (event.getTransition() != null &&
-                            event.getTransition().getDestination() == ReplicationState.IDLE) {
-                        // make sure pull replicator becomes IDLE after ACTIVE state.
-                        // so ignore any IDLE state before ACTIVE.
-                        if (runningSignal.getCount() == 0) {
-                            idleSignal.countDown();
-                        }
-                    } else if (event.getTransition() != null &&
-                            event.getTransition().getDestination() == ReplicationState.RUNNING) {
-                        runningSignal.countDown();
-                    }
-                }
-            });
-
-            // 3. Create document into local db
-            Document doc = database.createDocument();
-            Map<String, Object> props = new HashMap<String, Object>();
-            props.put("key", "1");
-            doc.putProperties(props);
-
-            // 4. Based on local doc information, prepare mock change response for 1st /_changes request
-            String docId = doc.getId();
-            String revId = doc.getCurrentRevisionId();
-            int lastSeq = (int) database.getLastSequenceNumber();
-
-            MockDocumentGet.MockDocument mockDocument1 = new MockDocumentGet.MockDocument(docId, revId, lastSeq + 1);
-            mockDocument1.setJsonMap(MockHelper.generateRandomJsonMap());
-            MockChangesFeed mockChangesFeed = new MockChangesFeed();
-            mockChangesFeed.add(new MockChangesFeed.MockChangedDoc(mockDocument1));
-            dispatcher.enqueueResponse(MockHelper.PATH_REGEX_CHANGES, mockChangesFeed.generateMockResponse());
-
-            // 5. Prepare next mock change response for 2nd /_changes request (blocking for while)
-            MockChangesFeedNoResponse mockChangesFeedNoResponse2 = new MockChangesFeedNoResponse();
-            mockChangesFeedNoResponse2.setDelayMs(60 * 1000);
-            mockChangesFeedNoResponse2.setSticky(true);
-            dispatcher.enqueueResponse(MockHelper.PATH_REGEX_CHANGES, mockChangesFeedNoResponse2);
-
-            // 6. wait for Replication IDLE -> RUNNING -> IDLE
-            success = runningSignal.await(30, TimeUnit.SECONDS);
-            assertTrue(success);
-            success = idleSignal.await(30, TimeUnit.SECONDS);
-            assertTrue(success);
-
-            // stop pull replication
-            stopReplication(pullReplication);
-        } finally {
-            server.shutdown();
-        }
-
-        Log.d(TAG, "TEST DONE");
-    }
-
-    /**
-     * Sync (pull replication) fails on document with a lot of revisions and attachments
-     * https://github.com/couchbase/couchbase-lite-java-core/issues/415
-     */
-    public void testPullReplicatonWithManyAttachmentRevisions() throws Exception {
-        Log.d(TAG, "TEST START: testPullReplicatonWithManyAttachmentRevisions()");
-
-        String docID = "11111";
-        String key = "key";
-        String value = "one-one-one-one";
-        String attachmentName = "attachment.png";
-
-        // create initial document (Revision 1-xxxx)
-        Map<String, Object> props1 = new HashMap<String, Object>();
-        props1.put("_id", docID);
-        props1.put(key, value);
-        RevisionInternal rev = new RevisionInternal(props1);
-        Status status = new Status();
-        RevisionInternal savedRev = database.putRevision(rev, null, false, status);
-        String rev1ID = savedRev.getRevID();
-
-        // add attachment to doc (Revision 2-xxxx)
-        Document doc = database.getDocument(docID);
-        UnsavedRevision newRev = doc.createRevision();
-        InputStream attachmentStream = getAsset(attachmentName);
-        newRev.setAttachment(attachmentName, "image/png", attachmentStream);
-        SavedRevision saved = newRev.save(true);
-        String rev2ID = doc.getCurrentRevisionId();
-
-        // Create 5 revisions with 50 conflicts each
-        int j = 3;
-        for (; j < 5; j++) {
-            // Create a conflict, won by the new revision:
-            Map<String, Object> props = new HashMap<String, Object>();
-            props.put("_id", docID);
-            props.put("_rev", j + "-0000");
-            props.put(key, value);
-            RevisionInternal leaf = new RevisionInternal(props);
-            database.forceInsert(leaf, new ArrayList<String>(), null);
-
-            for (int i = 0; i < 49; i++) {
-                // Create a conflict, won by the new revision:
-                Map<String, Object> props_conflict = new HashMap<String, Object>();
-                props_conflict.put("_id", docID);
-                String revStr = String.format(Locale.ENGLISH, "%d-%04d", j, i);
-                props_conflict.put("_rev", revStr);
-                props_conflict.put(key, value);
-                // attachment
-                byte[] attach1 = "This is the body of attach1".getBytes();
-                String base64 = Base64.encodeBytes(attach1);
-                Map<String, Object> attachment = new HashMap<String, Object>();
-                attachment.put("content_type", "text/plain");
-                attachment.put("data", base64);
-                Map<String, Object> attachmentDict = new HashMap<String, Object>();
-                attachmentDict.put("test_attachment", attachment);
-                props_conflict.put("_attachments", attachmentDict);
-                // end of attachment
-                RevisionInternal leaf_conflict = new RevisionInternal(props_conflict);
-                List<String> revHistory = new ArrayList<String>();
-                revHistory.add(leaf_conflict.getRevID());
-                for (int k = j - 1; k > 2; k--) {
-                    revHistory.add(String.format(Locale.ENGLISH, "%d-0000", k));
-                }
-                revHistory.add(rev2ID);
-                revHistory.add(rev1ID);
-                database.forceInsert(leaf_conflict, revHistory, null);
-            }
-        }
-
-        String docId = doc.getId();
-        String revId = j + "-00";
-        int lastSeq = (int) database.getLastSequenceNumber();
-
-
-        // create mockwebserver and custom dispatcher
-        MockDispatcher dispatcher = new MockDispatcher();
-        MockWebServer server = MockHelper.getMockWebServer(dispatcher);
-        dispatcher.setServerType(MockDispatcher.ServerType.SYNC_GW);
-        try {
-
-            // checkpoint PUT or GET response (sticky) (for both push and pull)
-            MockCheckpointPut mockCheckpointPut = new MockCheckpointPut();
-            mockCheckpointPut.setSticky(true);
-            dispatcher.enqueueResponse(MockHelper.PATH_REGEX_CHECKPOINT, mockCheckpointPut);
-
-            MockChangesFeed mockChangesFeedEmpty = new MockChangesFeed();
-            dispatcher.enqueueResponse(MockHelper.PATH_REGEX_CHANGES, mockChangesFeedEmpty.generateMockResponse());
-
-            // start mock server
-            server.play();
-
-            // create pull replication
-            Replication pullReplication = database.createPullReplication(server.getUrl("/db"));
-            pullReplication.setContinuous(true);
-
-            final CountDownLatch idleSignal1 = new CountDownLatch(1);
-            final CountDownLatch idleSignal2 = new CountDownLatch(2);
-            pullReplication.addChangeListener(new Replication.ChangeListener() {
-                @Override
-                public void changed(Replication.ChangeEvent event) {
-                    Log.i(TAG, event.toString());
-                    if (event.getError() != null) {
-                        Assert.fail("Should not have any error....");
-                    }
-                    if (event.getTransition() != null &&
-                            event.getTransition().getDestination() == ReplicationState.IDLE) {
-                        idleSignal1.countDown();
-                        idleSignal2.countDown();
-                    }
-                }
-            });
-
-            // start pull replication
-            pullReplication.start();
-
-            boolean success = idleSignal1.await(30, TimeUnit.SECONDS);
-            assertTrue(success);
-
-            //
-            MockDocumentGet.MockDocument mockDocument1 = new MockDocumentGet.MockDocument(docId, revId, lastSeq + 1);
-            mockDocument1.setJsonMap(MockHelper.generateRandomJsonMap());
-
-            MockChangesFeed mockChangesFeed = new MockChangesFeed();
-            mockChangesFeed.add(new MockChangesFeed.MockChangedDoc(mockDocument1));
-            dispatcher.enqueueResponse(MockHelper.PATH_REGEX_CHANGES, mockChangesFeed.generateMockResponse());
-
-            // doc response
-            MockDocumentGet mockDocumentGet = new MockDocumentGet(mockDocument1);
-            dispatcher.enqueueResponse(mockDocument1.getDocPathRegex(), mockDocumentGet.generateMockResponse());
-
-            // check /db/docid?...
-            RecordedRequest request = dispatcher.takeRequestBlocking(mockDocument1.getDocPathRegex(), 30 * 1000);
-            Log.i(TAG, request.toString());
-            Map<String, String> queries = query2map(request.getPath());
-            String atts_since = URLDecoder.decode(queries.get("atts_since"), "UTF-8");
-            List<String> json = (List<String>) str2json(atts_since);
-            Log.i(TAG, json.toString());
-            assertNotNull(json);
-            // atts_since parameter should be limit to PullerInternal.MAX_NUMBER_OF_ATTS_SINCE
-            assertTrue(json.size() == PullerInternal.MAX_NUMBER_OF_ATTS_SINCE);
-
-            boolean success2 = idleSignal2.await(30, TimeUnit.SECONDS);
-            assertTrue(success2);
-
-            // stop pull replication
-            stopReplication(pullReplication);
-        } finally {
-            server.shutdown();
-        }
-
-        Log.d(TAG, "TEST END: testPullReplicatonWithManyAttachmentRevisions()");
-    }
-
-    public static Object str2json(String value) {
-        Object result = null;
-        try {
-            result = Manager.getObjectMapper().readValue(value, Object.class);
-        } catch (Exception e) {
-            Log.w("Unable to parse JSON Query", e);
-        }
-        return result;
-    }
-
-    public static Map<String, String> query2map(String queryString) {
-        Map<String, String> queries = new HashMap<String, String>();
-        for (String component : queryString.split("&")) {
-            int location = component.indexOf('=');
-            if (location > 0) {
-                String key = component.substring(0, location);
-                String value = component.substring(location + 1);
-                queries.put(key, value);
-            }
-        }
-        return queries;
-    }
-
-    class CustomMultipartReaderDelegate implements MultipartReaderDelegate {
-        public Map<String, String> headers = null;
-        public byte[] data = null;
-        public boolean gzipped = false;
-        public boolean bJson = false;
-
-        @Override
-        public void startedPart(Map<String, String> headers) {
-            gzipped = headers.get("Content-Encoding") != null && headers.get("Content-Encoding").contains("gzip");
-            bJson = headers.get("Content-Type") != null && headers.get("Content-Type").contains("application/json");
-        }
-
-        @Override
-        public void appendToPart(byte[] data) {
-            if (gzipped && bJson) {
-                this.data = Utils.decompressByGzip(data);
-            } else if (bJson) {
-                this.data = data;
-            }
-        }
-
-        @Override
-        public void appendToPart(final byte[] data, int off, int len) {
-            byte[] b = Arrays.copyOfRange(data, off, len - off);
-            appendToPart(b);
-        }
-
-        @Override
-        public void finishedPart() {
-        }
-    }
-
-    /**
-     * Push Replication, never receive REPLICATION_ACTIVE status
-     * https://github.com/couchbase/couchbase-lite-android/issues/451
-     */
-    public void testPushReplActiveState() throws Exception {
-        Log.d(TAG, "TEST START: testPushReplActiveState()");
-
-        // make sure we are starting empty
-        assertEquals(0, database.getLastSequenceNumber());
-
-        // create mockwebserver and custom dispatcher
-        MockDispatcher dispatcher = new MockDispatcher();
-        MockWebServer server = MockHelper.getMockWebServer(dispatcher);
-        dispatcher.setServerType(MockDispatcher.ServerType.SYNC_GW);
-        try {
-            server.play();
-
-            // checkpoint GET response w/ 404.  also receives checkpoint PUT's
-            MockCheckpointPut mockCheckpointPut = new MockCheckpointPut();
-            mockCheckpointPut.setSticky(true);
-            dispatcher.enqueueResponse(MockHelper.PATH_REGEX_CHECKPOINT, mockCheckpointPut);
-
-            // _revs_diff response -- everything missing
-            MockRevsDiff mockRevsDiff = new MockRevsDiff();
-            dispatcher.enqueueResponse(MockHelper.PATH_REGEX_REVS_DIFF, mockRevsDiff);
-
-            // _bulk_docs response -- everything stored
-            MockBulkDocs mockBulkDocs = new MockBulkDocs();
-            dispatcher.enqueueResponse(MockHelper.PATH_REGEX_BULK_DOCS, mockBulkDocs);
-
-            //
-            Replication pullReplication = database.createPushReplication(server.getUrl("/db"));
-            pullReplication.setContinuous(true);
-            final String checkpointId = pullReplication.remoteCheckpointDocID();  // save the checkpoint id for later usage
-
-            // Event handler for IDLE
-            CountDownLatch idleSignal = new CountDownLatch(1);
-            ReplicationIdleObserver idleObserver = new ReplicationIdleObserver(idleSignal);
-            pullReplication.addChangeListener(idleObserver);
-
-            // start the continuous replication
-            pullReplication.start();
-
-            // wait until we get an IDLE event
-            boolean successful = idleSignal.await(30, TimeUnit.SECONDS);
-            assertTrue(successful);
-            pullReplication.removeChangeListener(idleObserver);
-
-            // Event handler for ACTIVE
-            CountDownLatch activeSignal = new CountDownLatch(1);
-            ReplicationRunningObserver activeObserver = new ReplicationRunningObserver(activeSignal);
-            pullReplication.addChangeListener(activeObserver);
-
-            // Event handler for IDLE2
-            CountDownLatch idleSignal2 = new CountDownLatch(1);
-            ReplicationIdleObserver idleObserver2 = new ReplicationIdleObserver(idleSignal2);
-            pullReplication.addChangeListener(idleObserver2);
-
-            // add docs
-            Map<String, Object> properties1 = new HashMap<String, Object>();
-            properties1.put("doc1", "testPushReplActiveState");
-            final Document doc1 = createDocWithProperties(properties1);
-
-            // wait until we get an ACTIVE event
-            successful = activeSignal.await(30, TimeUnit.SECONDS);
-            assertTrue(successful);
-            pullReplication.removeChangeListener(activeObserver);
-
-            // check _bulk_docs
-            RecordedRequest request = dispatcher.takeRequestBlocking(MockHelper.PATH_REGEX_BULK_DOCS);
-            assertNotNull(request);
-            assertTrue(MockHelper.getUtf8Body(request).contains("testPushReplActiveState"));
-
-            // wait until we get an IDLE event
-            successful = idleSignal2.await(30, TimeUnit.SECONDS);
-            assertTrue(successful);
-            pullReplication.removeChangeListener(idleObserver2);
-
-            // stop pull replication
-            stopReplication(pullReplication);
-        } finally {
-            server.shutdown();
-        }
-
-        Log.d(TAG, "TEST END: testPushReplActiveState()");
-    }
-
-    /**
-     * Error after close DB client
-     * https://github.com/couchbase/couchbase-lite-java/issues/52
-     */
-    public void testStop() throws Exception {
-        Log.d(Log.TAG, "START testStop()");
-
-        boolean success = false;
-
-        // create mock server
-        MockDispatcher dispatcher = new MockDispatcher();
-        dispatcher.setServerType(MockDispatcher.ServerType.SYNC_GW);
-        MockWebServer server = new MockWebServer();
-        server.setDispatcher(dispatcher);
-        try {
-            server.play();
-
-            // checkpoint PUT or GET response (sticky) (for both push and pull)
-            MockCheckpointPut mockCheckpointPut = new MockCheckpointPut();
-            mockCheckpointPut.setSticky(true);
-            dispatcher.enqueueResponse(MockHelper.PATH_REGEX_CHECKPOINT, mockCheckpointPut);
-
-            // create pull replication & start it
-            Replication pull = database.createPullReplication(server.getUrl("/db"));
-            pull.setContinuous(true);
-            final CountDownLatch pullIdleState = new CountDownLatch(1);
-            ReplicationIdleObserver pullIdleObserver = new ReplicationIdleObserver(pullIdleState);
-            pull.addChangeListener(pullIdleObserver);
-            pull.start();
-
-            // create push replication & start it
-            Replication push = database.createPullReplication(server.getUrl("/db"));
-            push.setContinuous(true);
-            final CountDownLatch pushIdleState = new CountDownLatch(1);
-            ReplicationIdleObserver pushIdleObserver = new ReplicationIdleObserver(pushIdleState);
-            push.addChangeListener(pushIdleObserver);
-            push.start();
-
-            // wait till both push and pull replicators become idle.
-            success = pullIdleState.await(30, TimeUnit.SECONDS);
-            assertTrue(success);
-            pull.removeChangeListener(pullIdleObserver);
-            success = pushIdleState.await(30, TimeUnit.SECONDS);
-            assertTrue(success);
-            push.removeChangeListener(pushIdleObserver);
-
-            // stop both pull and push replicators
-            stopReplication(pull);
-            stopReplication(push);
-
-            boolean observedCBLRequestWorker = false;
-
-            // First give 5 sec to clean thread status.
-            try {
-                Thread.sleep(5 * 1000);
-            } catch (Exception e) {
-            }
-            // all threads which are associated with replicators should be terminated.
-            Set<Thread> threadSet = Thread.getAllStackTraces().keySet();
-            for (Thread t : threadSet) {
-                if (t.isAlive()) {
-                    observedCBLRequestWorker = true;
-                    if (t.getName().indexOf("CBLRequestWorker") != -1) {
-                        observedCBLRequestWorker = true;
-                        break;
-                    }
-                }
-            }
-
-            // second attemtpt, if still observe CBLRequestWorker thread, makes error
-            if (observedCBLRequestWorker) {
-                // give 10 sec to clean thread status.
-                try {
-                    Thread.sleep(10 * 1000);
-                } catch (Exception e) {
-                }
-
-                // all threads which are associated with replicators should be terminated.
-                Set<Thread> threadSet2 = Thread.getAllStackTraces().keySet();
-                for (Thread t : threadSet2) {
-                    if (t.isAlive()) {
-                        assertEquals(-1, t.getName().indexOf("CBLRequestWorker"));
-                    }
-                }
-            }
-        } finally {
-            // shutdown mock server
-            server.shutdown();
-        }
-
-        Log.d(Log.TAG, "END testStop()");
-    }
-
-    /**
-     * http://developer.couchbase.com/mobile/develop/references/couchbase-lite/couchbase-lite/replication/replication/index.html#mapstring-string-filterparams--get-set-
-     * <p/>
-     * Params passed in filtered push throw a null exception in the filter function
-     * https://github.com/couchbase/couchbase-lite-java-core/issues/533
-     */
-    public void testSetFilterParams() throws CouchbaseLiteException, IOException, InterruptedException {
-        // make sure we are starting empty
-        assertEquals(0, database.getLastSequenceNumber());
-
-
-        // create mockwebserver and custom dispatcher
-        MockDispatcher dispatcher = new MockDispatcher();
-        MockWebServer server = MockHelper.getMockWebServer(dispatcher);
-        dispatcher.setServerType(MockDispatcher.ServerType.SYNC_GW);
-        try {
-            server.play();
-
-            // checkpoint GET response w/ 404.  also receives checkpoint PUT's
-            MockCheckpointPut mockCheckpointPut = new MockCheckpointPut();
-            mockCheckpointPut.setSticky(true);
-            dispatcher.enqueueResponse(MockHelper.PATH_REGEX_CHECKPOINT, mockCheckpointPut);
-
-            // _revs_diff response -- everything missing
-            MockRevsDiff mockRevsDiff = new MockRevsDiff();
-            dispatcher.enqueueResponse(MockHelper.PATH_REGEX_REVS_DIFF, mockRevsDiff);
-
-            // _bulk_docs response -- everything stored
-            MockBulkDocs mockBulkDocs = new MockBulkDocs();
-            dispatcher.enqueueResponse(MockHelper.PATH_REGEX_BULK_DOCS, mockBulkDocs);
-
-
-            // create 10 documents and delete 5
-            for (int i = 0; i < 10; i++) {
-                Document doc = null;
-                if (i % 2 == 0) {
-                    doc = createDocument(i, true);
-                } else {
-                    doc = createDocument(i, false);
-                }
-                if (i % 2 == 0) {
-                    try {
-                        doc.delete();
-                    } catch (CouchbaseLiteException e) {
-                        e.printStackTrace();
-                    }
-                }
-            }
-
-            final CountDownLatch latch = new CountDownLatch(10);
-            final CountDownLatch check = new CountDownLatch(10);
-            database.setFilter("unDeleted", new ReplicationFilter() {
-                @Override
-                public boolean filter(SavedRevision savedRevision, Map<String, Object> params) {
-                    if (params == null || !"hello".equals(params.get("name"))) {
-                        check.countDown();
-                    }
-                    latch.countDown();
-                    return !savedRevision.isDeletion();
-                }
-            });
-
-            Replication pushReplication = database.createPushReplication(server.getUrl("/db"));
-            pushReplication.setContinuous(false);
-            pushReplication.setFilter("unDeleted");
-            pushReplication.setFilterParams(Collections.<String, Object>singletonMap("name", "hello"));
-            pushReplication.start();
-
-            boolean success = latch.await(30, TimeUnit.SECONDS);
-            assertTrue(success);
-            assertEquals(10, check.getCount());
-        } finally {
-            server.shutdown();
-        }
-    }
-
-    private Document createDocument(int number, boolean flag) {
-        SimpleDateFormat dateFormatter = new SimpleDateFormat("yyyy-MM-dd'T'HH:mm:ss.SSS'Z'");
-        Calendar calendar = GregorianCalendar.getInstance();
-        String currentTimeString = dateFormatter.format(calendar.getTime());
-
-        Map<String, Object> properties = new HashMap<String, Object>();
-        properties.put("type", "test_doc");
-        properties.put("created_at", currentTimeString);
-        if (flag == true) {
-            properties.put("name", "Waldo");
-        }
-        Document document = database.getDocument(String.valueOf(number));
-        try {
-            document.putProperties(properties);
-        } catch (CouchbaseLiteException e) {
-            e.printStackTrace();
-        }
-        return document;
-    }
-
-    /**
-     * https://github.com/couchbase/couchbase-lite-java-core/issues/575
-     */
-    public void testRestartWithStoppedReplicator() throws Exception {
-        MockDispatcher dispatcher = new MockDispatcher();
-        dispatcher.setServerType(MockDispatcher.ServerType.COUCHDB);
-        MockWebServer server = MockHelper.getPreloadedPullTargetMockCouchDB(dispatcher, 0, 0);
-        try {
-            server.play();
-
-
-            // run pull replication
-            Replication pullReplication = database.createPullReplication(server.getUrl("/db"));
-            pullReplication.setContinuous(true);
-
-            // it should go idle twice, hence countdown latch = 2
-            final CountDownLatch replicationIdleFirstTime = new CountDownLatch(1);
-            final CountDownLatch replicationIdleSecondTime = new CountDownLatch(2);
-            final CountDownLatch replicationStoppedFirstTime = new CountDownLatch(1);
-
-            pullReplication.addChangeListener(new Replication.ChangeListener() {
-                @Override
-                public void changed(Replication.ChangeEvent event) {
-                    if (event.getTransition() != null && event.getTransition().getDestination() == ReplicationState.IDLE) {
-                        Log.i(Log.TAG, "IDLE");
-                        replicationIdleFirstTime.countDown();
-                        replicationIdleSecondTime.countDown();
-                    } else if (event.getTransition() != null && event.getTransition().getDestination() == ReplicationState.STOPPED) {
-                        Log.i(Log.TAG, "STOPPED");
-                        replicationStoppedFirstTime.countDown();
-                    }
-                }
-            });
-
-            pullReplication.start();
-
-
-            // wait until replication goes idle
-            boolean success = replicationIdleFirstTime.await(60, TimeUnit.SECONDS);
-            assertTrue(success);
-
-            pullReplication.stop();
-
-            // wait until replication stop
-            success = replicationStoppedFirstTime.await(60, TimeUnit.SECONDS);
-            assertTrue(success);
-
-            pullReplication.restart();
-
-            // wait until replication goes idle again
-            success = replicationIdleSecondTime.await(60, TimeUnit.SECONDS);
-            assertTrue(success);
-
-            stopReplication(pullReplication);
-        } finally {
-            // cleanup / shutdown
-            server.shutdown();
-        }
-    }
-
-    /**
-     * https://github.com/couchbase/couchbase-lite-java-core/issues/696
-     * in Unit-Tests/Replication_Tests.m
-     * - (void)test17_RemovedRevision
-     */
-    public void test17_RemovedRevision() throws Exception {
-        MockDispatcher dispatcher = new MockDispatcher();
-        dispatcher.setServerType(MockDispatcher.ServerType.SYNC_GW);
-        MockWebServer server = MockHelper.getMockWebServer(dispatcher);
-        try {
-            // checkpoint GET response w/ 404.  also receives checkpoint PUT's
-            MockCheckpointPut mockCheckpointPut = new MockCheckpointPut();
-            mockCheckpointPut.setSticky(true);
-            dispatcher.enqueueResponse(MockHelper.PATH_REGEX_CHECKPOINT, mockCheckpointPut);
-
-            // _revs_diff response -- everything missing
-            MockRevsDiff mockRevsDiff = new MockRevsDiff();
-            dispatcher.enqueueResponse(MockHelper.PATH_REGEX_REVS_DIFF, mockRevsDiff);
-
-            // _bulk_docs response -- everything stored
-            MockBulkDocs mockBulkDocs = new MockBulkDocs();
-            dispatcher.enqueueResponse(MockHelper.PATH_REGEX_BULK_DOCS, mockBulkDocs);
-
-            server.play();
-
-            Document doc = database.getDocument("doc1");
-            UnsavedRevision unsaved = doc.createRevision();
-            Map<String, Object> props = new HashMap<String, Object>();
-            props.put("_removed", true);
-            unsaved.setProperties(props);
-            SavedRevision rev = unsaved.save();
-            assertNotNull(rev);
-
-            // create and start push replication
-            Replication push = database.createPushReplication(server.getUrl("/db"));
-            CountDownLatch latch = new CountDownLatch(1);
-            push.addChangeListener(new ReplicationFinishedObserver(latch));
-            push.start();
-
-            assertTrue(push.isDocumentPending(doc));
-
-            assertTrue(latch.await(30, TimeUnit.SECONDS));
-
-            assertNull(push.lastError);
-            assertEquals(0, push.getCompletedChangesCount());
-            assertEquals(0, push.getChangesCount());
-            assertFalse(push.isDocumentPending(doc));
-        } finally {
-            // cleanup / shutdown
-            server.shutdown();
-        }
-    }
-
-    /**
-     * https://github.com/couchbase/couchbase-lite-java-core/issues/696
-     * in Unit-Tests/Replication_Tests.m
-     * - (void)test18_PendingDocumentIDs
-     */
-    public void test18_PendingDocumentIDs() throws Exception {
-        // create mockwebserver and custom dispatcher
-        MockDispatcher dispatcher = new MockDispatcher();
-        MockWebServer server = MockHelper.getMockWebServer(dispatcher);
-        dispatcher.setServerType(MockDispatcher.ServerType.SYNC_GW);
-        server.setDispatcher(dispatcher);
-        try {
-            server.play();
-
-            // checkpoint GET response w/ 404 + respond to all PUT Checkpoint requests
-            MockCheckpointPut mockCheckpointPut = new MockCheckpointPut();
-            mockCheckpointPut.setSticky(true);
-            mockCheckpointPut.setDelayMs(50);
-            dispatcher.enqueueResponse(MockHelper.PATH_REGEX_CHECKPOINT, mockCheckpointPut);
-
-            // _revs_diff response -- everything missing
-            MockRevsDiff mockRevsDiff = new MockRevsDiff();
-            dispatcher.enqueueResponse(MockHelper.PATH_REGEX_REVS_DIFF, mockRevsDiff);
-
-            // _bulk_docs response -- everything stored
-            MockBulkDocs mockBulkDocs = new MockBulkDocs();
-            dispatcher.enqueueResponse(MockHelper.PATH_REGEX_BULK_DOCS, mockBulkDocs);
-
-            Replication repl = database.createPushReplication(server.getUrl("/db"));
-            assertNotNull(repl.getPendingDocumentIDs());
-            assertEquals(0, repl.getPendingDocumentIDs().size());
-
-            assertTrue(database.runInTransaction(
-                    new TransactionalTask() {
-                        @Override
-                        public boolean run() {
-                            for (int i = 1; i <= 10; i++) {
-                                Document doc = database.getDocument(String.format(Locale.ENGLISH, "doc-%d", i));
-                                Map<String, Object> props = new HashMap<String, Object>();
-                                props.put("index", i);
-                                props.put("bar", false);
-                                try {
-                                    doc.putProperties(props);
-                                } catch (CouchbaseLiteException e) {
-                                    fail(e.getMessage());
-                                }
-                            }
-                            return true;
-                        }
-                    }
-            ));
-
-
-            assertEquals(10, repl.getPendingDocumentIDs().size());
-            assertTrue(repl.isDocumentPending(database.getDocument("doc-1")));
-
-            runReplication(repl);
-
-            assertNotNull(repl.getPendingDocumentIDs());
-            assertEquals(0, repl.getPendingDocumentIDs().size());
-            assertFalse(repl.isDocumentPending(database.getDocument("doc-1")));
-
-
-            assertTrue(database.runInTransaction(
-                    new TransactionalTask() {
-                        @Override
-                        public boolean run() {
-                            for (int i = 11; i <= 20; i++) {
-                                Document doc = database.getDocument(String.format(Locale.ENGLISH, "doc-%d", i));
-                                Map<String, Object> props = new HashMap<String, Object>();
-                                props.put("index", i);
-                                props.put("bar", false);
-                                try {
-                                    doc.putProperties(props);
-                                } catch (CouchbaseLiteException e) {
-                                    fail(e.getMessage());
-                                }
-                            }
-                            return true;
-                        }
-                    }
-            ));
-
-            repl = database.createPushReplication(server.getUrl("/db"));
-            assertNotNull(repl.getPendingDocumentIDs());
-            assertEquals(10, repl.getPendingDocumentIDs().size());
-            assertTrue(repl.isDocumentPending(database.getDocument("doc-11")));
-            assertFalse(repl.isDocumentPending(database.getDocument("doc-1")));
-
-            // pull replication
-            repl = database.createPullReplication(server.getUrl("/db"));
-            assertNull(repl.getPendingDocumentIDs());
-            runReplication(repl);
-            assertNull(repl.getPendingDocumentIDs());
-        } finally {
-            // cleanup / shutdown
-            server.shutdown();
-        }
-    }
-
-    /**
-     * https://github.com/couchbase/couchbase-lite-java-core/issues/328
-     * <p/>
-     * Without bug fix, we observe extra PUT /{db}/_local/xxx for each _bulk_docs request
-     * <p/>
-     * 1. Create 200 docs
-     * 2. Start push replicator
-     * 3. GET  /{db}/_local/xxx
-     * 4. PUSH /{db}/_revs_diff x 2
-     * 5. PUSH /{db}/_bulk_docs x 2
-     * 6. PUT  /{db}/_local/xxx
-     */
-    public void testExcessiveCheckpointingDuringPushReplication() throws Exception {
-        final int NUM_DOCS = 199;
-        List<Document> docs = new ArrayList<Document>();
-
-        // 1. Add more than 100 docs, as chunk size is 100
-        for (int i = 0; i < NUM_DOCS; i++) {
-            Map<String, Object> properties = new HashMap<String, Object>();
-            properties.put("testExcessiveCheckpointingDuringPushReplication", String.valueOf(i));
-            Document doc = createDocumentWithProperties(database, properties);
-            docs.add(doc);
-        }
-
-        // create mock server
-        MockDispatcher dispatcher = new MockDispatcher();
-        MockWebServer server = new MockWebServer();
-        server.setDispatcher(dispatcher);
-        try {
-            server.play();
-
-            // checkpoint GET response -> error
-
-            // _revs_diff response -- everything missing
-            MockRevsDiff mockRevsDiff = new MockRevsDiff();
-            mockRevsDiff.setSticky(true);
-            dispatcher.enqueueResponse(MockHelper.PATH_REGEX_REVS_DIFF, mockRevsDiff);
-
-            // _bulk_docs response -- everything stored
-            MockBulkDocs mockBulkDocs = new MockBulkDocs();
-            mockBulkDocs.setSticky(true);
-            dispatcher.enqueueResponse(MockHelper.PATH_REGEX_BULK_DOCS, mockBulkDocs);
-
-            // checkpoint PUT response (sticky)
-            MockCheckpointPut mockCheckpointPut = new MockCheckpointPut();
-            mockCheckpointPut.setSticky(true);
-            dispatcher.enqueueResponse(MockHelper.PATH_REGEX_CHECKPOINT, mockCheckpointPut);
-
-            // 2. Kick off continuous push replication
-            Replication replicator = database.createPushReplication(server.getUrl("/db"));
-            replicator.setContinuous(true);
-            CountDownLatch replicationIdleSignal = new CountDownLatch(1);
-            ReplicationIdleObserver replicationIdleObserver = new ReplicationIdleObserver(replicationIdleSignal);
-            replicator.addChangeListener(replicationIdleObserver);
-            replicator.start();
-
-            // 3. Wait for document to be pushed
-
-            // NOTE: (Not 100% reproducible) With CBL Java on Jenkins (Super slow environment),
-            //       Replicator becomes IDLE between batches for this case, after 100 push replicated.
-            // TODO: Need to investigate
-
-            // wait until replication goes idle
-            boolean successful = replicationIdleSignal.await(60, TimeUnit.SECONDS);
-            assertTrue(successful);
-
-            // wait until mock server gets the checkpoint PUT request
-            boolean foundCheckpointPut = false;
-            String expectedLastSequence = String.valueOf(NUM_DOCS);
-            while (!foundCheckpointPut) {
-                RecordedRequest request = dispatcher.takeRequestBlocking(MockHelper.PATH_REGEX_CHECKPOINT);
-                if (request.getMethod().equals("PUT")) {
-                    foundCheckpointPut = true;
-                    String body = request.getUtf8Body();
-                    Log.i("testExcessiveCheckpointingDuringPushReplication", "body => " + body);
-                    // TODO: this is not valid if device can not handle all replication data at once
-                    if (System.getProperty("java.vm.name").equalsIgnoreCase("Dalvik")) {
-                        assertTrue(body.indexOf(expectedLastSequence) != -1);
-                    }
-                    // wait until mock server responds to the checkpoint PUT request
-                    dispatcher.takeRecordedResponseBlocking(request);
-                }
-            }
-
-            // make some assertions about the outgoing _bulk_docs requests
-            RecordedRequest bulkDocsRequest1 = dispatcher.takeRequest(MockHelper.PATH_REGEX_BULK_DOCS);
-            assertNotNull(bulkDocsRequest1);
-
-            if (System.getProperty("java.vm.name").equalsIgnoreCase("Dalvik")) {
-                RecordedRequest bulkDocsRequest2 = dispatcher.takeRequest(MockHelper.PATH_REGEX_BULK_DOCS);
-                assertNotNull(bulkDocsRequest2);
-
-                // TODO: this is not valid if device can not handle all replication data at once
-                // order may not be guaranteed
-                assertTrue(isBulkDocJsonContainsDoc(bulkDocsRequest1, docs.get(0)) || isBulkDocJsonContainsDoc(bulkDocsRequest2, docs.get(0)));
-                assertTrue(isBulkDocJsonContainsDoc(bulkDocsRequest1, docs.get(100)) || isBulkDocJsonContainsDoc(bulkDocsRequest2, docs.get(100)));
-            }
-            // check if Android CBL client sent only one PUT /{db}/_local/xxxx request
-            // previous check already consume this request, so queue size should be 0.
-            BlockingQueue<RecordedRequest> queue = dispatcher.getRequestQueueSnapshot(MockHelper.PATH_REGEX_CHECKPOINT);
-            assertEquals(0, queue.size());
-
-            // cleanup
-            stopReplication(replicator);
-        } finally {
-            server.shutdown();
-        }
-    }
-
-    // NOTE: This test should be manually tested. This test uses delay, timeout, wait,...
-    // this could break test on Jenkins because it run on VM with ARM emulator.
-    // To run test, please remove "manual" from test method name.
-    //
-    // https://github.com/couchbase/couchbase-lite-java-core/issues/736
-    // https://github.com/couchbase/couchbase-lite-net/issues/356
-    public void manualTestBulkGetTimeout() throws Exception {
-        final int TEMP_DEFAULT_CONNECTION_TIMEOUT_SECONDS = CouchbaseLiteHttpClientFactory.DEFAULT_CONNECTION_TIMEOUT_SECONDS;
-        final int TEMP_DEFAULT_SO_TIMEOUT_SECONDS = CouchbaseLiteHttpClientFactory.DEFAULT_SO_TIMEOUT_SECONDS;
-        final int TEMP_RETRY_DELAY_SECONDS = ReplicationInternal.RETRY_DELAY_SECONDS;
-        try {
-            // TIMEOUT 1 SEC
-            CouchbaseLiteHttpClientFactory.DEFAULT_CONNECTION_TIMEOUT_SECONDS = 1;
-            CouchbaseLiteHttpClientFactory.DEFAULT_SO_TIMEOUT_SECONDS = 1;
-            ReplicationInternal.RETRY_DELAY_SECONDS = 0;
-
-            // serve 3 mock docs
-            int numMockDocsToServe = 2;
-
-            // create mockwebserver and custom dispatcher
-            MockDispatcher dispatcher = new MockDispatcher();
-            MockWebServer server = MockHelper.getMockWebServer(dispatcher);
-            dispatcher.setServerType(MockDispatcher.ServerType.SYNC_GW);
-
-            try {
-
-                // mock documents to be pulled
-                List<MockDocumentGet.MockDocument> mockDocs = MockHelper.getMockDocuments(numMockDocsToServe);
-
-                // respond to all GET (responds with 404) and PUT Checkpoint requests
-                MockCheckpointPut mockCheckpointPut = new MockCheckpointPut();
-                mockCheckpointPut.setSticky(true);
-                dispatcher.enqueueResponse(MockHelper.PATH_REGEX_CHECKPOINT, mockCheckpointPut);
-
-                // _changes response
-                MockChangesFeed mockChangesFeed = new MockChangesFeed();
-                for (MockDocumentGet.MockDocument mockDocument : mockDocs) {
-                    mockChangesFeed.add(new MockChangesFeed.MockChangedDoc(mockDocument));
-                }
-                SmartMockResponseImpl smartMockResponse = new SmartMockResponseImpl(mockChangesFeed.generateMockResponse());
-                dispatcher.enqueueResponse(MockHelper.PATH_REGEX_CHANGES, smartMockResponse);
-
-                // _bulk_get response
-                MockDocumentBulkGet mockBulkGet = new MockDocumentBulkGet();
-                for (MockDocumentGet.MockDocument mockDocument : mockDocs) {
-                    mockBulkGet.addDocument(mockDocument);
-                }
-                // _bulk_get delays 4 SEC, which is longer custom timeout 5sec.
-                // so this cause timeout.
-                mockBulkGet.setDelayMs(4 * 1000);
-                // makes sticky for retry reponse
-                mockBulkGet.setSticky(true);
-                dispatcher.enqueueResponse(MockHelper.PATH_REGEX_BULK_GET, mockBulkGet);
-
-                // start mock server
-                server.play();
-
-                // run pull replication
-                Replication pullReplication = database.createPullReplication(server.getUrl("/db"));
-                runReplication(pullReplication, 3 * 60);
-                assertNotNull(pullReplication.getLastError());
-                assertTrue(pullReplication.getLastError() instanceof java.net.SocketTimeoutException);
-
-                // dump out the outgoing requests for bulk docs
-                BlockingQueue<RecordedRequest> bulkGetRequests = dispatcher.getRequestQueueSnapshot(MockHelper.PATH_REGEX_BULK_GET);
-                assertTrue(bulkGetRequests.size() > 3); // verify at least 3 times retried
-            } finally {
-                server.shutdown();
-            }
-        } finally {
-            CouchbaseLiteHttpClientFactory.DEFAULT_CONNECTION_TIMEOUT_SECONDS = TEMP_DEFAULT_CONNECTION_TIMEOUT_SECONDS;
-            CouchbaseLiteHttpClientFactory.DEFAULT_SO_TIMEOUT_SECONDS = TEMP_DEFAULT_SO_TIMEOUT_SECONDS;
-            ReplicationInternal.RETRY_DELAY_SECONDS = TEMP_RETRY_DELAY_SECONDS;
-        }
-    }
-
-    // ReplicatorInternal.m: test_UseRemoteUUID
-    public void testUseRemoteUUID() throws Exception {
-        URL remoteURL1 = new URL("http://alice.local:55555/db");
-        Replication r1 = database.createPullReplication(remoteURL1);
-        r1.setRemoteUUID("cafebabe");
-        String check1 = r1.replicationInternal.remoteCheckpointDocID();
-
-=======
->>>>>>> 728e4512
         // Different URL, but same remoteUUID:
         URL remoteURL2 = new URL("http://alice17.local:44444/db");
         Replication r2 = database.createPullReplication(remoteURL2);
