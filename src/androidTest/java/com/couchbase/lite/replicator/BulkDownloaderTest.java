/**
 * Copyright (c) 2016 Couchbase, Inc. All rights reserved.
 * <p/>
 * Licensed under the Apache License, Version 2.0 (the "License"); you may not use this file
 * except in compliance with the License. You may obtain a copy of the License at
 * <p/>
 * http://www.apache.org/licenses/LICENSE-2.0
 * <p/>
 * Unless required by applicable law or agreed to in writing, software distributed under the
 * License is distributed on an "AS IS" BASIS, WITHOUT WARRANTIES OR CONDITIONS OF ANY KIND,
 * either express or implied. See the License for the specific language governing permissions
 * and limitations under the License.
 */
package com.couchbase.lite.replicator;

import com.couchbase.lite.Document;
import com.couchbase.lite.LiteTestCaseWithDB;
import com.couchbase.lite.internal.RevisionInternal;
import com.couchbase.lite.mockserver.MockDispatcher;
import com.couchbase.lite.mockserver.MockHelper;
import com.couchbase.lite.mockserver.WrappedSmartMockResponse;
import com.couchbase.lite.support.CouchbaseLiteHttpClientFactory;
import com.couchbase.lite.support.PersistentCookieJar;
import com.couchbase.lite.util.Log;
import com.couchbase.lite.util.Utils;

import java.net.URL;
import java.util.ArrayList;
import java.util.List;
import java.util.Locale;
import java.util.Map;
import java.util.concurrent.CountDownLatch;
import java.util.concurrent.Executors;
import java.util.concurrent.Future;
import java.util.concurrent.ScheduledExecutorService;
import java.util.concurrent.TimeUnit;

import okhttp3.Response;
import okhttp3.mockwebserver.MockResponse;
import okhttp3.mockwebserver.MockWebServer;

public class BulkDownloaderTest extends LiteTestCaseWithDB {
    /**
     * https://github.com/couchbase/couchbase-lite-java-core/issues/331
     */
    public void testErrorHandling() throws Exception {
        PersistentCookieJar cookieStore = database.getPersistentCookieStore();
        CouchbaseLiteHttpClientFactory factory = new CouchbaseLiteHttpClientFactory(cookieStore);

        // create mockwebserver and custom dispatcher
        MockDispatcher dispatcher = new MockDispatcher();
        MockWebServer server = MockHelper.getMockWebServer(dispatcher);
        dispatcher.setServerType(MockDispatcher.ServerType.SYNC_GW);
        try {
            // _bulk_docs response -- 406 errors
            MockResponse mockResponse = new MockResponse().setResponseCode(406);
            WrappedSmartMockResponse mockBulkDocs =
                    new WrappedSmartMockResponse(mockResponse, false);
            mockBulkDocs.setSticky(true);
            dispatcher.enqueueResponse(MockHelper.PATH_REGEX_BULK_DOCS, mockBulkDocs);

            server.start();

            ScheduledExecutorService requestExecutorService = Executors.newScheduledThreadPool(5);
            ScheduledExecutorService workExecutorService = Executors
                    .newSingleThreadScheduledExecutor();

<<<<<<< HEAD
            String urlString = String.format(Locale.ENGLISH, "%s/%s", server.getUrl("/db"), "_local");
=======
            String urlString = String.format("%s/%s", server.url("/db").url(), "_local");
>>>>>>> 728e4512
            URL url = new URL(urlString);

            // BulkDownloader expects to be given a list of RevisionInternal
            List<RevisionInternal> revs = new ArrayList<RevisionInternal>();
            Document doc = createDocumentForPushReplication("doc1", null, null);
            RevisionInternal revisionInternal = database.getDocument(doc.getId(),
                    doc.getCurrentRevisionId(), true);
            revs.add(revisionInternal);

            // countdown latch to make sure we got an error
            final CountDownLatch gotError = new CountDownLatch(1);

            // create a bulkdownloader
            RemoteBulkDownloaderRequest bulkDownloader = new RemoteBulkDownloaderRequest(
                    factory,
                    url,
                    true,
                    revs,
                    database,
                    null,
                    new RemoteBulkDownloaderRequest.BulkDownloaderDocument() {
                        public void onDocument(Map<String, Object> props) {
                            // do nothing
                            Log.d(TAG, "onDocument called with %s", props);
                        }
                    },
                    new RemoteRequestCompletion() {
                        public void onCompletion(Response httpResponse, Object result, Throwable e) {
                            Log.d(TAG, "RemoteRequestCompletionBlock called, result: %s e: %s",
                                    result, e);
                            if (e != null) {
                                gotError.countDown();
                            }
                        }
                    }
            );

            // submit the request
            Future future = requestExecutorService.submit(bulkDownloader);

            // make sure our callback was called with an error, since
            // we are returning a 4xx error to all _bulk_get requests
            boolean success = gotError.await(60, TimeUnit.SECONDS);
            assertTrue(success);

            // wait for the future to return
            future.get(300, TimeUnit.SECONDS);

            // Note: ExecutorService should be called shutdown()
            Utils.shutdownAndAwaitTermination(requestExecutorService);
            Utils.shutdownAndAwaitTermination(workExecutorService);
        } finally {
            assertTrue(MockHelper.shutdown(server, dispatcher));
        }
    }
}<|MERGE_RESOLUTION|>--- conflicted
+++ resolved
@@ -65,11 +65,7 @@
             ScheduledExecutorService workExecutorService = Executors
                     .newSingleThreadScheduledExecutor();
 
-<<<<<<< HEAD
-            String urlString = String.format(Locale.ENGLISH, "%s/%s", server.getUrl("/db"), "_local");
-=======
-            String urlString = String.format("%s/%s", server.url("/db").url(), "_local");
->>>>>>> 728e4512
+            String urlString = String.format(Locale.ENGLISH, "%s/%s", server.url("/db").url(), "_local");
             URL url = new URL(urlString);
 
             // BulkDownloader expects to be given a list of RevisionInternal
